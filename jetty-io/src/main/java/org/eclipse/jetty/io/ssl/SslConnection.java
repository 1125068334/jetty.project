//
//  ========================================================================
//  Copyright (c) 1995-2015 Mort Bay Consulting Pty. Ltd.
//  ------------------------------------------------------------------------
//  All rights reserved. This program and the accompanying materials
//  are made available under the terms of the Eclipse Public License v1.0
//  and Apache License v2.0 which accompanies this distribution.
//
//      The Eclipse Public License is available at
//      http://www.eclipse.org/legal/epl-v10.html
//
//      The Apache License v2.0 is available at
//      http://www.opensource.org/licenses/apache2.0.php
//
//  You may elect to redistribute this code under either of these licenses.
//  ========================================================================
//

package org.eclipse.jetty.io.ssl;

import java.io.IOException;
import java.net.InetSocketAddress;
import java.nio.ByteBuffer;
import java.nio.channels.ClosedChannelException;
import java.util.concurrent.Executor;

import javax.net.ssl.SSLEngine;
import javax.net.ssl.SSLEngineResult;
import javax.net.ssl.SSLEngineResult.HandshakeStatus;
import javax.net.ssl.SSLEngineResult.Status;
import javax.net.ssl.SSLException;

import org.eclipse.jetty.io.AbstractConnection;
import org.eclipse.jetty.io.AbstractEndPoint;
import org.eclipse.jetty.io.ByteBufferPool;
import org.eclipse.jetty.io.Connection;
import org.eclipse.jetty.io.EndPoint;
import org.eclipse.jetty.io.EofException;
import org.eclipse.jetty.io.RuntimeIOException;
import org.eclipse.jetty.io.SelectChannelEndPoint;
import org.eclipse.jetty.io.WriteFlusher;
import org.eclipse.jetty.util.BufferUtil;
import org.eclipse.jetty.util.Callback;
import org.eclipse.jetty.util.log.Log;
import org.eclipse.jetty.util.log.Logger;

/**
 * A Connection that acts as an interceptor between an EndPoint providing SSL encrypted data
 * and another consumer of an EndPoint (typically an {@link Connection} like HttpConnection) that
 * wants unencrypted data.
 * <p>
 * The connector uses an {@link EndPoint} (typically {@link SelectChannelEndPoint}) as
 * it's source/sink of encrypted data.   It then provides an endpoint via {@link #getDecryptedEndPoint()} to
 * expose a source/sink of unencrypted data to another connection (eg HttpConnection).
 * <p>
 * The design of this class is based on a clear separation between the passive methods, which do not block nor schedule any
 * asynchronous callbacks, and active methods that do schedule asynchronous callbacks.
 * <p>
 * The passive methods are {@link DecryptedEndPoint#fill(ByteBuffer)} and {@link DecryptedEndPoint#flush(ByteBuffer...)}. They make best
 * effort attempts to progress the connection using only calls to the encrypted {@link EndPoint#fill(ByteBuffer)} and {@link EndPoint#flush(ByteBuffer...)}
 * methods.  They will never block nor schedule any readInterest or write callbacks.   If a fill/flush cannot progress either because
 * of network congestion or waiting for an SSL handshake message, then the fill/flush will simply return with zero bytes filled/flushed.
 * Specifically, if a flush cannot proceed because it needs to receive a handshake message, then the flush will attempt to fill bytes from the
 * encrypted endpoint, but if insufficient bytes are read it will NOT call {@link EndPoint#fillInterested(Callback)}.
 * <p>
 * It is only the active methods : {@link DecryptedEndPoint#fillInterested(Callback)} and
 * {@link DecryptedEndPoint#write(Callback, ByteBuffer...)} that may schedule callbacks by calling the encrypted
 * {@link EndPoint#fillInterested(Callback)} and {@link EndPoint#write(Callback, ByteBuffer...)}
 * methods.  For normal data handling, the decrypted fillInterest method will result in an encrypted fillInterest and a decrypted
 * write will result in an encrypted write. However, due to SSL handshaking requirements, it is also possible for a decrypted fill
 * to call the encrypted write and for the decrypted flush to call the encrypted fillInterested methods.
 * <p>
 * MOST IMPORTANTLY, the encrypted callbacks from the active methods (#onFillable() and WriteFlusher#completeWrite()) do no filling or flushing
 * themselves.  Instead they simple make the callbacks to the decrypted callbacks, so that the passive encrypted fill/flush will
 * be called again and make another best effort attempt to progress the connection.
 *
 */
public class SslConnection extends AbstractConnection
{
    private static final Logger LOG = Log.getLogger(SslConnection.class);
    private static final boolean DEBUG = LOG.isDebugEnabled(); // Easy for the compiler to remove the code if DEBUG==false
    private static final ByteBuffer __FILL_CALLED_FLUSH= BufferUtil.allocate(0);
    private static final ByteBuffer __FLUSH_CALLED_FILL= BufferUtil.allocate(0);
    private final ByteBufferPool _bufferPool;
    private final SSLEngine _sslEngine;
    private final DecryptedEndPoint _decryptedEndPoint;
    private ByteBuffer _decryptedInput;
    private ByteBuffer _encryptedInput;
    private ByteBuffer _encryptedOutput;
    private final boolean _encryptedDirectBuffers = true;
    private final boolean _decryptedDirectBuffers = false;
    private boolean _renegotiationAllowed;
    private final Runnable _runCompletWrite = new Runnable()
    {
        @Override
        public void run()
        {
            _decryptedEndPoint.getWriteFlusher().completeWrite();
        }
    };
    private final Runnable _runFillable = new Runnable()
    {
        @Override
        public void run()
        {
            _decryptedEndPoint.getFillInterest().fillable();
        }
    };

    public SslConnection(ByteBufferPool byteBufferPool, Executor executor, EndPoint endPoint, SSLEngine sslEngine)
    {
        // This connection does not execute calls to onFillable(), so they will be called by the selector thread.
        // onFillable() does not block and will only wakeup another thread to do the actual reading and handling.
        super(endPoint, executor);
        this._bufferPool = byteBufferPool;
        this._sslEngine = sslEngine;
        this._decryptedEndPoint = newDecryptedEndPoint();
    }

    protected DecryptedEndPoint newDecryptedEndPoint()
    {
        return new DecryptedEndPoint();
    }

    public SSLEngine getSSLEngine()
    {
        return _sslEngine;
    }

    public DecryptedEndPoint getDecryptedEndPoint()
    {
        return _decryptedEndPoint;
    }

    public boolean isRenegotiationAllowed()
    {
        return _renegotiationAllowed;
    }

    public void setRenegotiationAllowed(boolean renegotiationAllowed)
    {
        this._renegotiationAllowed = renegotiationAllowed;
    }

    @Override
    public void onOpen()
    {
        try
        {
            // Begin the handshake
            _sslEngine.beginHandshake();
            super.onOpen();
            getDecryptedEndPoint().getConnection().onOpen();
        }
        catch (SSLException x)
        {
            getEndPoint().close();
            throw new RuntimeIOException(x);
        }
    }

    @Override
    public void onClose()
    {
        _decryptedEndPoint.getConnection().onClose();
        super.onClose();
    }

    @Override
    public void close()
    {
        getDecryptedEndPoint().getConnection().close();
    }

    @Override
    public boolean onIdleExpired()
    {
        return getDecryptedEndPoint().getConnection().onIdleExpired();
    }

    @Override
    public void onFillable()
    {
        // onFillable means that there are encrypted bytes ready to be filled.
        // however we do not fill them here on this callback, but instead wakeup
        // the decrypted readInterest and/or writeFlusher so that they will attempt
        // to do the fill and/or flush again and these calls will do the actually
        // filling.

        if (DEBUG)
            LOG.debug("onFillable enter {}", _decryptedEndPoint);

        // We have received a close handshake, close the end point to send FIN.
        if (_decryptedEndPoint.isInputShutdown())
            _decryptedEndPoint.close();

        // wake up whoever is doing the fill or the flush so they can
        // do all the filling, unwrapping, wrapping and flushing
        _decryptedEndPoint.getFillInterest().fillable();

        // If we are handshaking, then wake up any waiting write as well as it may have been blocked on the read
        synchronized(_decryptedEndPoint)
        {
            if (_decryptedEndPoint._flushRequiresFillToProgress)
            {
                _decryptedEndPoint._flushRequiresFillToProgress = false;
                _runCompletWrite.run();
            }
        }

        if (DEBUG)
            LOG.debug("onFillable exit {}", _decryptedEndPoint);
    }

    @Override
    public void onFillInterestedFailed(Throwable cause)
    {
        // this means that the fill interest in encrypted bytes has failed.
        // However we do not handle that here on this callback, but instead wakeup
        // the decrypted readInterest and/or writeFlusher so that they will attempt
        // to do the fill and/or flush again and these calls will do the actually
        // handle the cause.
        _decryptedEndPoint.getFillInterest().onFail(cause);

        boolean failFlusher = false;
        synchronized(_decryptedEndPoint)
        {
            if (_decryptedEndPoint._flushRequiresFillToProgress)
            {
                _decryptedEndPoint._flushRequiresFillToProgress = false;
                failFlusher = true;
            }
        }
        if (failFlusher)
            _decryptedEndPoint.getWriteFlusher().onFail(cause);
    }

    @Override
    public String toString()
    {
        ByteBuffer b = _encryptedInput;
        int ei=b==null?-1:b.remaining();
        b = _encryptedOutput;
        int eo=b==null?-1:b.remaining();
        b = _decryptedInput;
        int di=b==null?-1:b.remaining();

        return String.format("SslConnection@%x{%s,eio=%d/%d,di=%d} -> %s",
                hashCode(),
                _sslEngine.getHandshakeStatus(),
                ei,eo,di,
                _decryptedEndPoint.getConnection());
    }

    public class DecryptedEndPoint extends AbstractEndPoint
    {
        private boolean _fillRequiresFlushToProgress;
        private boolean _flushRequiresFillToProgress;
        private boolean _cannotAcceptMoreAppDataToFlush;
        private boolean _handshaken;
        private boolean _underFlown;

        private final Callback _writeCallback = new Callback()
        {
            @Override
            public void succeeded()
            {
                // This means that a write of encrypted data has completed.  Writes are done
                // only if there is a pending writeflusher or a read needed to write
                // data.  In either case the appropriate callback is passed on.
                boolean fillable = false;
                synchronized (DecryptedEndPoint.this)
                {
                    if (DEBUG)
                        LOG.debug("write.complete {}", SslConnection.this.getEndPoint());

                    releaseEncryptedOutputBuffer();

                    _cannotAcceptMoreAppDataToFlush = false;

                    if (_fillRequiresFlushToProgress)
                    {
                        _fillRequiresFlushToProgress = false;
                        fillable = true;
                    }
                }
                if (fillable)
                    getFillInterest().fillable();
                _runCompletWrite.run();
            }

            @Override
            public void failed(final Throwable x)
            {
                // This means that a write of data has failed.  Writes are done
                // only if there is an active writeflusher or a read needed to write
                // data.  In either case the appropriate callback is passed on.
                boolean fail_filler = false;
                synchronized (DecryptedEndPoint.this)
                {
                    if (DEBUG)
                        LOG.debug("{} write.failed", SslConnection.this, x);
                    BufferUtil.clear(_encryptedOutput);
                    releaseEncryptedOutputBuffer();

                    _cannotAcceptMoreAppDataToFlush = false;

                    if (_fillRequiresFlushToProgress)
                    {
                        _fillRequiresFlushToProgress = false;
                        fail_filler = true;
                    }
                }

                final boolean filler_failed=fail_filler;

                failedCallback(new Callback()
                {
                    @Override
                    public void succeeded()
                    {
                    }

                    @Override
                    public void failed(Throwable x)
                    {
                        if (filler_failed)
                            getFillInterest().onFail(x);
                        getWriteFlusher().onFail(x);
                    }

                },x);
            }
        };

        public DecryptedEndPoint()
        {
<<<<<<< HEAD
            super(((AbstractEndPoint)getEndPoint()).getScheduler());
            setIdleTimeout(getEndPoint().getIdleTimeout());
=======
            // Disable idle timeout checking: no scheduler and -1 timeout for this instance.
            super(null, getEndPoint().getLocalAddress(), getEndPoint().getRemoteAddress());
            super.setIdleTimeout(-1);
        }

        @Override
        public long getIdleTimeout()
        {
            return getEndPoint().getIdleTimeout();
>>>>>>> 8f4cc736
        }

        
        
        @Override
        public InetSocketAddress getLocalAddress()
        {
            return getEndPoint().getLocalAddress();
        }



        @Override
        public InetSocketAddress getRemoteAddress()
        {
            return getEndPoint().getRemoteAddress();
        }



        @Override
        public void setIdleTimeout(long idleTimeout)
        {
            getEndPoint().setIdleTimeout(idleTimeout);
        }

        @Override
        public boolean isOpen()
        {
            return getEndPoint().isOpen();
        }

        @Override
        protected WriteFlusher getWriteFlusher()
        {
            return super.getWriteFlusher();
        }

        @Override
        protected void onIncompleteFlush()
        {
            // This means that the decrypted endpoint write method was called and not
            // all data could be wrapped. So either we need to write some encrypted data,
            // OR if we are handshaking we need to read some encrypted data OR
            // if neither then we should just try the flush again.
            boolean try_again = false;
            synchronized (DecryptedEndPoint.this)
            {
                if (DEBUG)
                    LOG.debug("onIncompleteFlush {}", SslConnection.this);
                // If we have pending output data,
                if (BufferUtil.hasContent(_encryptedOutput))
                {
                    // write it
                    _cannotAcceptMoreAppDataToFlush = true;
                    getEndPoint().write(_writeCallback, _encryptedOutput);
                }
                // If we are handshaking and need to read,
                else if (_sslEngine.getHandshakeStatus() == HandshakeStatus.NEED_UNWRAP)
                {
                    // check if we are actually read blocked in order to write
                    _flushRequiresFillToProgress = true;

                    ensureFillInterested();
                }
                else
                {
                    // We can get here because the WriteFlusher might not see progress
                    // when it has just flushed the encrypted data, but not consumed anymore
                    // of the application buffers.  This is mostly avoided by another iteration
                    // within DecryptedEndPoint flush(), but I cannot convince myself that
                    // this is never ever the case.
                    try_again = true;
                }
            }


            if (try_again)
            {
                // If the output is closed,
                if (isOutputShutdown())
                {
                    // don't bother writing, just notify of close
                    getWriteFlusher().onClose();
                }
                // Else,
                else
                {
                    // try to flush what is pending
                    // execute to avoid recursion
                    getExecutor().execute(_runCompletWrite);
                }
            }
        }

        @Override
        protected void needsFillInterest() throws IOException
        {
            // This means that the decrypted data consumer has called the fillInterested
            // method on the DecryptedEndPoint, so we have to work out if there is
            // decrypted data to be filled or what callbacks to setup to be told when there
            // might be more encrypted data available to attempt another call to fill

            synchronized (DecryptedEndPoint.this)
            {
                // Do we already have some app data, then app can fill now so return true
                boolean fillable = (BufferUtil.hasContent(_decryptedInput))
                        // or if we have encryptedInput and have not underflowed yet, the it is worth trying a fill
                        || BufferUtil.hasContent(_encryptedInput) && !_underFlown;

                // If we have no encrypted data to decrypt OR we have some, but it is not enough
                if (!fillable)
                {
                    // We are not ready to read data

                    // Are we actually write blocked?
                    if (_fillRequiresFlushToProgress)
                    {
                        // we must be blocked trying to write before we can read

                        // Do we have data to write
                        if (BufferUtil.hasContent(_encryptedOutput))
                        {
                            // write it
                            _cannotAcceptMoreAppDataToFlush = true;
                            getEndPoint().write(_writeCallback, _encryptedOutput);
                        }
                        else
                        {
                            // we have already written the net data
                            // pretend we are readable so the wrap is done by next readable callback
                            _fillRequiresFlushToProgress = false;
                            fillable=true;
                        }
                    }
                }

                if (fillable)
                    getExecutor().execute(_runFillable);
                else
                    ensureFillInterested();
            }
        }

        @Override
        public void setConnection(Connection connection)
        {
            if (connection instanceof AbstractConnection)
            {
                AbstractConnection a = (AbstractConnection)connection;
                if (a.getInputBufferSize()<_sslEngine.getSession().getApplicationBufferSize())
                    a.setInputBufferSize(_sslEngine.getSession().getApplicationBufferSize());
            }
            super.setConnection(connection);
        }

        public SslConnection getSslConnection()
        {
            return SslConnection.this;
        }

        @Override
        public synchronized int fill(ByteBuffer buffer) throws IOException
        {
            try
            {
                // Do we already have some decrypted data?
                if (BufferUtil.hasContent(_decryptedInput))
                    return BufferUtil.append(buffer,_decryptedInput);

                // We will need a network buffer
                if (_encryptedInput == null)
                    _encryptedInput = _bufferPool.acquire(_sslEngine.getSession().getPacketBufferSize(), _encryptedDirectBuffers);
                else
                    BufferUtil.compact(_encryptedInput);

                // We also need an app buffer, but can use the passed buffer if it is big enough
                ByteBuffer app_in;
                if (BufferUtil.space(buffer) > _sslEngine.getSession().getApplicationBufferSize())
                    app_in = buffer;
                else if (_decryptedInput == null)
                    app_in = _decryptedInput = _bufferPool.acquire(_sslEngine.getSession().getApplicationBufferSize(), _decryptedDirectBuffers);
                else
                    app_in = _decryptedInput;

                // loop filling and unwrapping until we have something
                while (true)
                {
                    // Let's try reading some encrypted data... even if we have some already.
                    int net_filled = getEndPoint().fill(_encryptedInput);

                    decryption: while (true)
                    {
                        // Let's unwrap even if we have no net data because in that
                        // case we want to fall through to the handshake handling
                        int pos = BufferUtil.flipToFill(app_in);
                        SSLEngineResult unwrapResult;
                        try
                        {
                            unwrapResult = _sslEngine.unwrap(_encryptedInput, app_in);
                        }
                        finally
                        {
                            BufferUtil.flipToFlush(app_in, pos);
                        }
                        if (DEBUG)
                        {
                            LOG.debug("{} net={} unwrap {}", SslConnection.this, net_filled, unwrapResult.toString().replace('\n',' '));
                            LOG.debug("{} filled {}",SslConnection.this,BufferUtil.toHexSummary(buffer));
                        }

                        HandshakeStatus handshakeStatus = _sslEngine.getHandshakeStatus();
                        HandshakeStatus unwrapHandshakeStatus = unwrapResult.getHandshakeStatus();
                        Status unwrapResultStatus = unwrapResult.getStatus();

                        // Extra check on unwrapResultStatus == OK with zero length buffer is due
                        // to SSL client on android (see bug #454773)
                        _underFlown = unwrapResultStatus == Status.BUFFER_UNDERFLOW || unwrapResultStatus == Status.OK && unwrapResult.bytesConsumed()==0 && unwrapResult.bytesProduced()==0;

                        if (_underFlown)
                        {
                            if (net_filled < 0)
                                closeInbound();
                            if (net_filled <= 0)
                                return net_filled;
                        }

                        switch (unwrapResultStatus)
                        {
                            case CLOSED:
                            {
                                switch (handshakeStatus)
                                {
                                    case NOT_HANDSHAKING:
                                    {
                                        // We were not handshaking, so just tell the app we are closed
                                        return -1;
                                    }
                                    case NEED_TASK:
                                    {
                                        _sslEngine.getDelegatedTask().run();
                                        continue;
                                    }
                                    case NEED_WRAP:
                                    {
                                        // We need to send some handshake data (probably the close handshake).
                                        // We return -1 so that the application can drive the close by flushing
                                        // or shutting down the output.
                                        return -1;
                                    }
                                    case NEED_UNWRAP:
                                    {
                                        // We expected to read more, but we got closed.
                                        // Return -1 to indicate to the application to drive the close.
                                        return -1;
                                    }
                                    default:
                                    {
                                        throw new IllegalStateException();
                                    }
                                }
                            }
                            case BUFFER_UNDERFLOW:
                            case OK:
                            {
                                if (unwrapHandshakeStatus == HandshakeStatus.FINISHED && !_handshaken)
                                {
                                    _handshaken = true;
                                    if (DEBUG)
                                        LOG.debug("{} {} handshook {}/{}", SslConnection.this,
                                                _sslEngine.getUseClientMode() ? "client" : "resumed server",
                                                _sslEngine.getSession().getProtocol(),_sslEngine.getSession().getCipherSuite());
                                }

                                // Check whether renegotiation is allowed
                                if (_handshaken && handshakeStatus != HandshakeStatus.NOT_HANDSHAKING && !isRenegotiationAllowed())
                                {
                                    if (DEBUG)
                                        LOG.debug("{} renegotiation denied", SslConnection.this);
                                    closeInbound();
                                    return -1;
                                }

                                // If bytes were produced, don't bother with the handshake status;
                                // pass the decrypted data to the application, which will perform
                                // another call to fill() or flush().
                                if (unwrapResult.bytesProduced() > 0)
                                {
                                    if (app_in == buffer)
                                        return unwrapResult.bytesProduced();
                                    return BufferUtil.append(buffer,_decryptedInput);
                                }

                                switch (handshakeStatus)
                                {
                                    case NOT_HANDSHAKING:
                                    {
                                        if (_underFlown)
                                            break decryption;
                                        continue;
                                    }
                                    case NEED_TASK:
                                    {
                                        _sslEngine.getDelegatedTask().run();
                                        continue;
                                    }
                                    case NEED_WRAP:
                                    {
                                        // If we are called from flush()
                                        // return to let it do the wrapping.
                                        if (buffer == __FLUSH_CALLED_FILL)
                                            return 0;

                                        _fillRequiresFlushToProgress = true;
                                        flush(__FILL_CALLED_FLUSH);
                                        if (BufferUtil.isEmpty(_encryptedOutput))
                                        {
                                            // The flush wrote all the encrypted bytes so continue to fill
                                            _fillRequiresFlushToProgress = false;
                                            continue;
                                        }
                                        else
                                        {
                                            // The flush did not complete, return from fill()
                                            // and let the write completion mechanism to kick in.
                                            return 0;
                                        }
                                    }
                                    case NEED_UNWRAP:
                                    {
                                        if (_underFlown)
                                            break decryption;
                                        continue;
                                    }
                                    default:
                                    {
                                        throw new IllegalStateException();
                                    }
                                }
                            }
                            default:
                            {
                                throw new IllegalStateException();
                            }
                        }
                    }
                }
            }
            catch (IllegalStateException e)
            {
                // Some internal error in SSLEngine
                LOG.debug(e);
                getEndPoint().close();
                throw new EofException(e);
            }
            catch (Exception e)
            {
                getEndPoint().close();
                throw e;
            }
            finally
            {
                // If we are handshaking, then wake up any waiting write as well as it may have been blocked on the read
                if (_flushRequiresFillToProgress)
                {
                    _flushRequiresFillToProgress = false;
                    getExecutor().execute(_runCompletWrite);
                }

                if (_encryptedInput != null && !_encryptedInput.hasRemaining())
                {
                    _bufferPool.release(_encryptedInput);
                    _encryptedInput = null;
                }
                if (_decryptedInput != null && !_decryptedInput.hasRemaining())
                {
                    _bufferPool.release(_decryptedInput);
                    _decryptedInput = null;
                }
            }
        }

        private void closeInbound()
        {
            try
            {
                _sslEngine.closeInbound();
            }
            catch (SSLException x)
            {
                LOG.ignore(x);
            }
        }

        @Override
        public synchronized boolean flush(ByteBuffer... appOuts) throws IOException
        {
            // The contract for flush does not require that all appOuts bytes are written
            // or even that any appOut bytes are written!  If the connection is write block
            // or busy handshaking, then zero bytes may be taken from appOuts and this method
            // will return 0 (even if some handshake bytes were flushed and filled).
            // it is the applications responsibility to call flush again - either in a busy loop
            // or better yet by using EndPoint#write to do the flushing.

            if (DEBUG)
            {
                for (ByteBuffer b : appOuts)
                    LOG.debug("{} flush {}", SslConnection.this, BufferUtil.toHexSummary(b));
            }

            try
            {
                if (_cannotAcceptMoreAppDataToFlush)
                {
                    if (_sslEngine.isOutboundDone())
                        throw new EofException(new ClosedChannelException());
                    return false;
                }

                // We will need a network buffer
                if (_encryptedOutput == null)
                    _encryptedOutput = _bufferPool.acquire(_sslEngine.getSession().getPacketBufferSize(), _encryptedDirectBuffers);

                while (true)
                {
                    // We call sslEngine.wrap to try to take bytes from appOut buffers and encrypt them into the _netOut buffer
                    BufferUtil.compact(_encryptedOutput);
                    int pos = BufferUtil.flipToFill(_encryptedOutput);
                    SSLEngineResult wrapResult;
                    try
                    {
                        wrapResult = _sslEngine.wrap(appOuts, _encryptedOutput);
                    }
                    finally
                    {
                        BufferUtil.flipToFlush(_encryptedOutput, pos);
                    }
                    if (DEBUG)
                        LOG.debug("{} wrap {}", SslConnection.this, wrapResult.toString().replace('\n',' '));

                    Status wrapResultStatus = wrapResult.getStatus();

                    boolean allConsumed=true;
                    for (ByteBuffer b : appOuts)
                        if (BufferUtil.hasContent(b))
                            allConsumed=false;

                    // and deal with the results returned from the sslEngineWrap
                    switch (wrapResultStatus)
                    {
                        case CLOSED:
                            // The SSL engine has close, but there may be close handshake that needs to be written
                            if (BufferUtil.hasContent(_encryptedOutput))
                            {
                                _cannotAcceptMoreAppDataToFlush = true;
                                getEndPoint().flush(_encryptedOutput);
                                getEndPoint().shutdownOutput();
                                // If we failed to flush the close handshake then we will just pretend that
                                // the write has progressed normally and let a subsequent call to flush
                                // (or WriteFlusher#onIncompleteFlushed) to finish writing the close handshake.
                                // The caller will find out about the close on a subsequent flush or fill.
                                if (BufferUtil.hasContent(_encryptedOutput))
                                    return false;
                            }
                            // otherwise we have written, and the caller will close the underlying connection
                            else
                            {
                                getEndPoint().shutdownOutput();
                            }
                            return allConsumed;

                        case BUFFER_UNDERFLOW:
                            throw new IllegalStateException();

                        default:
                            if (DEBUG)
                                LOG.debug("{} wrap {} {}", SslConnection.this, wrapResultStatus, BufferUtil.toHexSummary(_encryptedOutput));

                            if (wrapResult.getHandshakeStatus() == HandshakeStatus.FINISHED && !_handshaken)
                            {
                                _handshaken = true;
                                if (DEBUG)
                                    LOG.debug("{} server handshook complete {}/{}", SslConnection.this, _sslEngine.getSession().getProtocol(),_sslEngine.getSession().getCipherSuite());
                            }

                            HandshakeStatus handshakeStatus = _sslEngine.getHandshakeStatus();

                            // Check whether renegotiation is allowed
                            if (_handshaken && handshakeStatus != HandshakeStatus.NOT_HANDSHAKING && !isRenegotiationAllowed())
                            {
                                if (DEBUG)
                                    LOG.debug("{} renegotiation denied", SslConnection.this);
                                getEndPoint().shutdownOutput();
                                return allConsumed;
                            }

                            // if we have net bytes, let's try to flush them
                            if (BufferUtil.hasContent(_encryptedOutput))
                                if (!getEndPoint().flush(_encryptedOutput))
                                    getEndPoint().flush(_encryptedOutput); // one retry

                            // But we also might have more to do for the handshaking state.
                            switch (handshakeStatus)
                            {
                                case NOT_HANDSHAKING:
                                    // If we have not consumed all and had just finished handshaking, then we may
                                    // have just flushed the last handshake in the encrypted buffers, so we should
                                    // try again.
                                    if (!allConsumed && wrapResult.getHandshakeStatus()==HandshakeStatus.FINISHED && BufferUtil.isEmpty(_encryptedOutput))
                                        continue;

                                    // Return true if we consumed all the bytes and encrypted are all flushed
                                    return allConsumed && BufferUtil.isEmpty(_encryptedOutput);

                                case NEED_TASK:
                                    // run the task and continue
                                    _sslEngine.getDelegatedTask().run();
                                    continue;

                                case NEED_WRAP:
                                    // Hey we just wrapped! Oh well who knows what the sslEngine is thinking, so continue and we will wrap again
                                    continue;

                                case NEED_UNWRAP:
                                    // Ah we need to fill some data so we can write.
                                    // So if we were not called from fill and the app is not reading anyway
                                    if (appOuts[0]!=__FILL_CALLED_FLUSH && !getFillInterest().isInterested())
                                    {
                                        // Tell the onFillable method that there might be a write to complete
                                        _flushRequiresFillToProgress = true;
                                        fill(__FLUSH_CALLED_FILL);
                                        // Check if after the fill() we need to wrap again
                                        if (handshakeStatus == HandshakeStatus.NEED_WRAP)
                                            continue;
                                    }
                                    return allConsumed && BufferUtil.isEmpty(_encryptedOutput);

                                case FINISHED:
                                    throw new IllegalStateException();
                            }
                    }
                }
            }
            finally
            {
                releaseEncryptedOutputBuffer();
            }
        }

        private void releaseEncryptedOutputBuffer()
        {
            if (!Thread.holdsLock(DecryptedEndPoint.this))
                throw new IllegalStateException();
            if (_encryptedOutput != null && !_encryptedOutput.hasRemaining())
            {
                _bufferPool.release(_encryptedOutput);
                _encryptedOutput = null;
            }
        }

        @Override
        public void doShutdownOutput()
        {
            boolean ishut = isInputShutdown();
            if (DEBUG)
                LOG.debug("{} shutdownOutput: ishut={}", SslConnection.this, ishut);
            if (ishut)
            {
                // Aggressively close, since inbound close alert has already been processed
                // and the TLS specification allows to close the connection directly, which
                // is what most other implementations expect: a FIN rather than a TLS close
                // reply. If a TLS close reply is sent, most implementations send a RST.
                getEndPoint().close();
            }
            else
            {
                try
                {
                    synchronized (this) // TODO review synchronized boundary
                    {
                        _sslEngine.closeOutbound();
                        flush(BufferUtil.EMPTY_BUFFER); // Send close handshake
                        ensureFillInterested();
                    }
                }
                catch (Exception e)
                {
                    LOG.ignore(e);
                    getEndPoint().close();
                }
            }
        }

        private void ensureFillInterested()
        {
            if (!SslConnection.this.isFillInterested())
                SslConnection.this.fillInterested();
        }

        @Override
        public boolean isOutputShutdown()
        {
            return _sslEngine.isOutboundDone() || getEndPoint().isOutputShutdown();
        }

        @Override
        public void doClose()
        {
            // First send the TLS Close Alert, then the FIN
            if (!_sslEngine.isOutboundDone())
            {
                try
                {
                    synchronized (this) // TODO review synchronized boundary
                    {
                        _sslEngine.closeOutbound();
                        flush(BufferUtil.EMPTY_BUFFER); // Send close handshake
                        ensureFillInterested();
                    }
                }
                catch (Exception e)
                {
                    LOG.ignore(e);
                }
            }
            getEndPoint().close();
            super.doClose();
        }

        @Override
        public Object getTransport()
        {
            return getEndPoint();
        }

        @Override
        public boolean isInputShutdown()
        {
            return _sslEngine.isInboundDone();
        }

        @Override
        public String toString()
        {
            return super.toString()+"->"+getEndPoint().toString();
        }
    }
}<|MERGE_RESOLUTION|>--- conflicted
+++ resolved
@@ -335,12 +335,8 @@
 
         public DecryptedEndPoint()
         {
-<<<<<<< HEAD
-            super(((AbstractEndPoint)getEndPoint()).getScheduler());
-            setIdleTimeout(getEndPoint().getIdleTimeout());
-=======
             // Disable idle timeout checking: no scheduler and -1 timeout for this instance.
-            super(null, getEndPoint().getLocalAddress(), getEndPoint().getRemoteAddress());
+            super(null);
             super.setIdleTimeout(-1);
         }
 
@@ -348,37 +344,30 @@
         public long getIdleTimeout()
         {
             return getEndPoint().getIdleTimeout();
->>>>>>> 8f4cc736
-        }
-
-        
-        
+        }
+
+        @Override
+        public void setIdleTimeout(long idleTimeout)
+        {
+            getEndPoint().setIdleTimeout(idleTimeout);
+        }
+
+        @Override
+        public boolean isOpen()
+        {
+            return getEndPoint().isOpen();
+        }
+
         @Override
         public InetSocketAddress getLocalAddress()
         {
             return getEndPoint().getLocalAddress();
         }
 
-
-
         @Override
         public InetSocketAddress getRemoteAddress()
         {
             return getEndPoint().getRemoteAddress();
-        }
-
-
-
-        @Override
-        public void setIdleTimeout(long idleTimeout)
-        {
-            getEndPoint().setIdleTimeout(idleTimeout);
-        }
-
-        @Override
-        public boolean isOpen()
-        {
-            return getEndPoint().isOpen();
         }
 
         @Override
