--- conflicted
+++ resolved
@@ -237,10 +237,6 @@
                 notIdle();
             else if (filled==-1)
                 shutdownInput();
-<<<<<<< HEAD
-
-=======
->>>>>>> 4a9265d4
         }
         catch(IOException e)
         {
