//
//  ========================================================================
//  Copyright (c) 1995-2019 Mort Bay Consulting Pty. Ltd.
//  ------------------------------------------------------------------------
//  All rights reserved. This program and the accompanying materials
//  are made available under the terms of the Eclipse Public License v1.0
//  and Apache License v2.0 which accompanies this distribution.
//
//      The Eclipse Public License is available at
//      http://www.eclipse.org/legal/epl-v10.html
//
//      The Apache License v2.0 is available at
//      http://www.opensource.org/licenses/apache2.0.php
//
//  You may elect to redistribute this code under either of these licenses.
//  ========================================================================
//

package org.eclipse.jetty.client;

import java.io.Closeable;
import java.io.IOException;
import java.nio.channels.AsynchronousCloseException;
import java.util.ArrayList;
import java.util.List;
import java.util.Map;
import java.util.Objects;
import java.util.Queue;
import java.util.concurrent.RejectedExecutionException;
import java.util.concurrent.TimeUnit;
import java.util.concurrent.TimeoutException;
import java.util.concurrent.atomic.AtomicLong;
import java.util.function.Function;

import org.eclipse.jetty.client.api.Connection;
import org.eclipse.jetty.client.api.Destination;
import org.eclipse.jetty.client.api.Request;
import org.eclipse.jetty.client.api.Response;
import org.eclipse.jetty.client.dynamic.HttpClientTransportDynamic;
import org.eclipse.jetty.http.HttpField;
import org.eclipse.jetty.http.HttpHeader;
import org.eclipse.jetty.io.ClientConnectionFactory;
import org.eclipse.jetty.io.CyclicTimeout;
import org.eclipse.jetty.io.EndPoint;
import org.eclipse.jetty.util.BlockingArrayQueue;
import org.eclipse.jetty.util.Callback;
import org.eclipse.jetty.util.HostPort;
import org.eclipse.jetty.util.Promise;
import org.eclipse.jetty.util.annotation.ManagedAttribute;
import org.eclipse.jetty.util.annotation.ManagedObject;
import org.eclipse.jetty.util.component.ContainerLifeCycle;
import org.eclipse.jetty.util.component.Dumpable;
import org.eclipse.jetty.util.component.DumpableCollection;
import org.eclipse.jetty.util.log.Log;
import org.eclipse.jetty.util.log.Logger;
import org.eclipse.jetty.util.ssl.SslContextFactory;
import org.eclipse.jetty.util.thread.Scheduler;
import org.eclipse.jetty.util.thread.Sweeper;

@ManagedObject
public class HttpDestination extends ContainerLifeCycle implements Destination, Closeable, Callback, Dumpable
{
    protected static final Logger LOG = Log.getLogger(HttpDestination.class);

    private final HttpClient client;
    private final Key key;
    private final Queue<HttpExchange> exchanges;
    private final RequestNotifier requestNotifier;
    private final ResponseNotifier responseNotifier;
    private final ProxyConfiguration.Proxy proxy;
    private final ClientConnectionFactory connectionFactory;
    private final HttpField hostField;
    private final TimeoutTask timeout;
    private ConnectionPool connectionPool;

    public HttpDestination(HttpClient client, Key key)
    {
        this(client, key, Function.identity());
    }

    public HttpDestination(HttpClient client, Key key, Function<ClientConnectionFactory, ClientConnectionFactory> factoryFn)
    {
        this.client = client;
        this.key = key;

        this.exchanges = newExchangeQueue(client);

        this.requestNotifier = new RequestNotifier(client);
        this.responseNotifier = new ResponseNotifier();

        this.timeout = new TimeoutTask(client.getScheduler());

        String host = HostPort.normalizeHost(getHost());
        if (!client.isDefaultPort(getScheme(), getPort()))
            host += ":" + getPort();
        hostField = new HttpField(HttpHeader.HOST, host);

        ProxyConfiguration proxyConfig = client.getProxyConfiguration();
        this.proxy = proxyConfig.match(getOrigin());

        this.connectionFactory = factoryFn.apply(createClientConnectionFactory());
    }

    private ClientConnectionFactory createClientConnectionFactory()
    {
        ProxyConfiguration.Proxy proxy = getProxy();
        ClientConnectionFactory connectionFactory = getHttpClient().getTransport();
        if (proxy != null)
        {
            connectionFactory = proxy.newClientConnectionFactory(connectionFactory);
            if (proxy.isSecure())
                connectionFactory = newSslClientConnectionFactory(proxy.getSslContextFactory(), connectionFactory);
        }
        else
        {
            if (isSecure())
                connectionFactory = newSslClientConnectionFactory(null, connectionFactory);
        }
<<<<<<< HEAD
        return connectionFactory;
=======
        Object tag = origin.getTag();
        if (tag instanceof ClientConnectionFactory.Decorator)
            connectionFactory = ((ClientConnectionFactory.Decorator)tag).apply(connectionFactory);
        this.connectionFactory = connectionFactory;

        String host = HostPort.normalizeHost(getHost());
        if (!client.isDefaultPort(getScheme(), getPort()))
            host += ":" + getPort();
        hostField = new HttpField(HttpHeader.HOST, host);
>>>>>>> 129a51c7
    }

    @Override
    protected void doStart() throws Exception
    {
        this.connectionPool = newConnectionPool(client);
        addBean(connectionPool);
        super.doStart();
        Sweeper sweeper = client.getBean(Sweeper.class);
        if (sweeper != null && connectionPool instanceof Sweeper.Sweepable)
            sweeper.offer((Sweeper.Sweepable)connectionPool);
    }

    @Override
    protected void doStop() throws Exception
    {
        Sweeper sweeper = client.getBean(Sweeper.class);
        if (sweeper != null && connectionPool instanceof Sweeper.Sweepable)
            sweeper.remove((Sweeper.Sweepable)connectionPool);
        super.doStop();
        removeBean(connectionPool);
    }

    protected ConnectionPool newConnectionPool(HttpClient client)
    {
        return client.getTransport().getConnectionPoolFactory().newConnectionPool(this);
    }

    protected Queue<HttpExchange> newExchangeQueue(HttpClient client)
    {
        return new BlockingArrayQueue<>(client.getMaxRequestsQueuedPerDestination());
    }

    protected ClientConnectionFactory newSslClientConnectionFactory(SslContextFactory.Client sslContextFactory, ClientConnectionFactory connectionFactory)
    {
        return client.newSslClientConnectionFactory(sslContextFactory, connectionFactory);
    }

    public boolean isSecure()
    {
        return HttpClient.isSchemeSecure(getScheme());
    }

    public HttpClient getHttpClient()
    {
        return client;
    }

    public Key getKey()
    {
        return key;
    }

    public Origin getOrigin()
    {
        return key.origin;
    }

    public Queue<HttpExchange> getHttpExchanges()
    {
        return exchanges;
    }

    public RequestNotifier getRequestNotifier()
    {
        return requestNotifier;
    }

    public ResponseNotifier getResponseNotifier()
    {
        return responseNotifier;
    }

    public ProxyConfiguration.Proxy getProxy()
    {
        return proxy;
    }

    public ClientConnectionFactory getClientConnectionFactory()
    {
        return connectionFactory;
    }

    @Override
    @ManagedAttribute(value = "The destination scheme", readonly = true)
    public String getScheme()
    {
        return getOrigin().getScheme();
    }

    @Override
    @ManagedAttribute(value = "The destination host", readonly = true)
    public String getHost()
    {
        // InetSocketAddress.getHostString() transforms the host string
        // in case of IPv6 addresses, so we return the original host string
        return getOrigin().getAddress().getHost();
    }

    @Override
    @ManagedAttribute(value = "The destination port", readonly = true)
    public int getPort()
    {
        return getOrigin().getAddress().getPort();
    }

    @ManagedAttribute(value = "The number of queued requests", readonly = true)
    public int getQueuedRequestCount()
    {
        return exchanges.size();
    }

    public Origin.Address getConnectAddress()
    {
        return proxy == null ? getOrigin().getAddress() : proxy.getAddress();
    }

    public HttpField getHostField()
    {
        return hostField;
    }

    @ManagedAttribute(value = "The connection pool", readonly = true)
    public ConnectionPool getConnectionPool()
    {
        return connectionPool;
    }

    @Override
    public void succeeded()
    {
        send();
    }

    @Override
    public void failed(Throwable x)
    {
        abort(x);
    }

    protected void send(HttpRequest request, List<Response.ResponseListener> listeners)
    {
        if (!getScheme().equalsIgnoreCase(request.getScheme()))
            throw new IllegalArgumentException("Invalid request scheme " + request.getScheme() + " for destination " + this);
        if (!getHost().equalsIgnoreCase(request.getHost()))
            throw new IllegalArgumentException("Invalid request host " + request.getHost() + " for destination " + this);
        int port = request.getPort();
        if (port >= 0 && getPort() != port)
            throw new IllegalArgumentException("Invalid request port " + port + " for destination " + this);
        send(new HttpExchange(this, request, listeners));
    }

    public void send(HttpExchange exchange)
    {
        HttpRequest request = exchange.getRequest();
        if (client.isRunning())
        {
            if (enqueue(exchanges, exchange))
            {
                long expiresAt = request.getTimeoutAt();
                if (expiresAt != -1)
                    timeout.schedule(expiresAt);

                if (!client.isRunning() && exchanges.remove(exchange))
                {
                    request.abort(new RejectedExecutionException(client + " is stopping"));
                }
                else
                {
                    if (LOG.isDebugEnabled())
                        LOG.debug("Queued {} for {}", request, this);
                    requestNotifier.notifyQueued(request);
                    send();
                }
            }
            else
            {
                if (LOG.isDebugEnabled())
                    LOG.debug("Max queue size {} exceeded by {} for {}", client.getMaxRequestsQueuedPerDestination(), request, this);
                request.abort(new RejectedExecutionException("Max requests queued per destination " + client.getMaxRequestsQueuedPerDestination() + " exceeded for " + this));
            }
        }
        else
        {
            request.abort(new RejectedExecutionException(client + " is stopped"));
        }
    }

    public void send()
    {
        if (getHttpExchanges().isEmpty())
            return;
        process();
    }

    protected boolean enqueue(Queue<HttpExchange> queue, HttpExchange exchange)
    {
        return queue.offer(exchange);
    }

    private void process()
    {
        while (true)
        {
            Connection connection = connectionPool.acquire();
            if (connection == null)
                break;
            boolean proceed = process(connection);
            if (!proceed)
                break;
        }
    }

    public boolean process(final Connection connection)
    {
        HttpClient client = getHttpClient();
        final HttpExchange exchange = getHttpExchanges().poll();
        if (LOG.isDebugEnabled())
            LOG.debug("Processing exchange {} on {} of {}", exchange, connection, this);
        if (exchange == null)
        {
            if (!connectionPool.release(connection))
                connection.close();
            if (!client.isRunning())
            {
                if (LOG.isDebugEnabled())
                    LOG.debug("{} is stopping", client);
                connection.close();
            }
            return false;
        }
        else
        {
            final Request request = exchange.getRequest();
            Throwable cause = request.getAbortCause();
            if (cause != null)
            {
                if (LOG.isDebugEnabled())
                    LOG.debug("Aborted before processing {}: {}", exchange, cause);
                // Won't use this connection, release it back.
                if (!connectionPool.release(connection))
                    connection.close();
                // It may happen that the request is aborted before the exchange
                // is created. Aborting the exchange a second time will result in
                // a no-operation, so we just abort here to cover that edge case.
                exchange.abort(cause);
            }
            else
            {
                SendFailure result = ((IConnection)connection).send(exchange);
                if (result != null)
                {
                    if (LOG.isDebugEnabled())
                        LOG.debug("Send failed {} for {}", result, exchange);
                    if (result.retry)
                        send(exchange);
                    else
                        request.abort(result.failure);
                }
            }
            return getHttpExchanges().peek() != null;
        }
    }

    @Override
    public void newConnection(Promise<Connection> promise)
    {
        createConnection(promise);
    }

    protected void createConnection(Promise<Connection> promise)
    {
        client.newConnection(this, promise);
    }

    public boolean remove(HttpExchange exchange)
    {
        return exchanges.remove(exchange);
    }

    public boolean remove(Connection connection)
    {
        return connectionPool.remove(connection);
    }

    @Override
    public void close()
    {
        abort(new AsynchronousCloseException());
        if (LOG.isDebugEnabled())
            LOG.debug("Closed {}", this);
        connectionPool.close();
        timeout.destroy();
    }

    public void close(Connection connection)
    {
        boolean removed = remove(connection);

        if (getHttpExchanges().isEmpty())
        {
            tryRemoveIdleDestination();
        }
        else
        {
            // We need to execute queued requests even if this connection failed.
            // We may create a connection that is not needed, but it will eventually
            // idle timeout, so no worries.
            if (removed)
                process();
        }
    }

    public void release(Connection connection)
    {
        if (LOG.isDebugEnabled())
            LOG.debug("Released {}", connection);
        HttpClient client = getHttpClient();
        if (client.isRunning())
        {
            if (connectionPool.isActive(connection))
            {
                if (connectionPool.release(connection))
                    send();
                else
                    connection.close();
            }
            else
            {
                if (LOG.isDebugEnabled())
                    LOG.debug("Released explicit {}", connection);
            }
        }
        else
        {
            if (LOG.isDebugEnabled())
                LOG.debug("{} is stopped", client);
            connection.close();
        }
    }

    /**
     * Aborts all the {@link HttpExchange}s queued in this destination.
     *
     * @param cause the abort cause
     */
    public void abort(Throwable cause)
    {
        // Copy the queue of exchanges and fail only those that are queued at this moment.
        // The application may queue another request from the failure/complete listener
        // and we don't want to fail it immediately as if it was queued before the failure.
        // The call to Request.abort() will remove the exchange from the exchanges queue.
        for (HttpExchange exchange : new ArrayList<>(exchanges))
        {
            exchange.getRequest().abort(cause);
        }
        if (exchanges.isEmpty())
            tryRemoveIdleDestination();
    }

    private void tryRemoveIdleDestination()
    {
        if (getHttpClient().isRemoveIdleDestinations() && connectionPool.isEmpty())
        {
            // There is a race condition between this thread removing the destination
            // and another thread queueing a request to this same destination.
            // If this destination is removed, but the request queued, a new connection
            // will be opened, the exchange will be executed and eventually the connection
            // will idle timeout and be closed. Meanwhile a new destination will be created
            // in HttpClient and will be used for other requests.
            getHttpClient().removeDestination(this);
        }
    }

    @Override
    public void dump(Appendable out, String indent) throws IOException
    {
        dumpObjects(out, indent, new DumpableCollection("exchanges", exchanges));
    }

    public String asString()
    {
        return getKey().asString();
    }

    @Override
    public String toString()
    {
        return String.format("%s[%s]@%x%s,queue=%d,pool=%s",
            HttpDestination.class.getSimpleName(),
            asString(),
            hashCode(),
            proxy == null ? "" : "(via " + proxy + ")",
            exchanges.size(),
            connectionPool);
    }

    @FunctionalInterface
    public interface Multiplexed
    {
        void setMaxRequestsPerConnection(int maxRequestsPerConnection);
    }

    /**
     * <p>Class that groups the elements that uniquely identify a destination.</p>
     * <p>The elements are an {@link Origin}, a {@link Protocol} and an opaque
     * string that further distinguishes destinations that have the same origin
     * and protocol.</p>
     * <p>In general it is possible that, for the same origin, the server can
     * speak different protocols (for example, clear-text HTTP/1.1 and clear-text
     * HTTP/2), so the {@link Protocol} makes that distinction.</p>
     * <p>Furthermore, it may be desirable to have different destinations for
     * the same origin and protocol (for example, when using the PROXY protocol
     * in a reverse proxy server, you want to be able to map the client ip:port
     * to the destination {@code kind}, so that all the connections to the server
     * associated to that destination can specify the PROXY protocol bytes for
     * that particular client connection.</p>
     */
    public static class Key
    {
        private final Origin origin;
        private final Protocol protocol;
        private final String kind;

        /**
         * Creates a Key with the given origin and protocol and a {@code null} kind.
         *
         * @param origin the origin
         * @param protocol the protocol
         */
        public Key(Origin origin, Protocol protocol)
        {
            this(origin, protocol, null);
        }

        /**
         * Creates a Key with the given origin and protocol and kind.
         *
         * @param origin the origin
         * @param protocol the protocol
         * @param kind the opaque kind
         */
        public Key(Origin origin, Protocol protocol, String kind)
        {
            this.origin = origin;
            this.protocol = protocol;
            this.kind = kind;
        }

        public Origin getOrigin()
        {
            return origin;
        }

        public Protocol getProtocol()
        {
            return protocol;
        }

        public String getKind()
        {
            return kind;
        }

        @Override
        public boolean equals(Object obj)
        {
            if (this == obj)
                return true;
            if (obj == null || getClass() != obj.getClass())
                return false;
            Key that = (Key)obj;
            return origin.equals(that.origin) &&
                Objects.equals(protocol, that.protocol) &&
                Objects.equals(kind, that.kind);
        }

        @Override
        public int hashCode()
        {
            return Objects.hash(origin, protocol, kind);
        }

        public String asString()
        {
            return String.format("%s|%s,kind=%s",
                origin.asString(),
                protocol == null ? "null" : protocol.asString(),
                kind);
        }

        @Override
        public String toString()
        {
            return String.format("%s@%x[%s]", getClass().getSimpleName(), hashCode(), asString());
        }
    }

    /**
     * <p>The representation of a network protocol.</p>
     * <p>A network protocol may have multiple protocol <em>names</em>
     * associated to it, for example {@code ["h2", "h2-17", "h2-16"]}.</p>
     * <p>A Protocol is then rendered into a {@link ClientConnectionFactory}
     * chain, for example in
     * {@link HttpClientTransportDynamic#newConnection(EndPoint, Map)}.</p>
     */
    public static class Protocol
    {
        private final List<String> protocols;
        private final boolean negotiate;

        /**
         * Creates a Protocol with the given list of protocol names
         * and whether it should negotiate the protocol.
         *
         * @param protocols the protocol names
         * @param negotiate whether the protocol should be negotiated
         */
        public Protocol(List<String> protocols, boolean negotiate)
        {
            this.protocols = protocols;
            this.negotiate = negotiate;
        }

        public List<String> getProtocols()
        {
            return protocols;
        }

        public boolean isNegotiate()
        {
            return negotiate;
        }

        @Override
        public boolean equals(Object obj)
        {
            if (this == obj)
                return true;
            if (obj == null || getClass() != obj.getClass())
                return false;
            Protocol that = (Protocol)obj;
            return protocols.equals(that.protocols) && negotiate == that.negotiate;
        }

        @Override
        public int hashCode()
        {
            return Objects.hash(protocols, negotiate);
        }

        public String asString()
        {
            return String.format("proto=%s,nego=%b", protocols, negotiate);
        }

        @Override
        public String toString()
        {
            return String.format("%s@%x[%s]", getClass().getSimpleName(), hashCode(), asString());
        }
    }

    /**
     * This class enforces the total timeout for exchanges that are still in the queue.
     * The total timeout for exchanges that are not in the destination queue is enforced
     * by {@link HttpChannel}.
     */
    private class TimeoutTask extends CyclicTimeout
    {
        private final AtomicLong nextTimeout = new AtomicLong(Long.MAX_VALUE);

        private TimeoutTask(Scheduler scheduler)
        {
            super(scheduler);
        }

        @Override
        public void onTimeoutExpired()
        {
            if (LOG.isDebugEnabled())
                LOG.debug("{} timeout expired", this);

            nextTimeout.set(Long.MAX_VALUE);
            long now = System.nanoTime();
            long nextExpiresAt = Long.MAX_VALUE;

            // Check all queued exchanges for those that have expired
            // and to determine when the next check must be.
            for (HttpExchange exchange : exchanges)
            {
                HttpRequest request = exchange.getRequest();
                long expiresAt = request.getTimeoutAt();
                if (expiresAt == -1)
                    continue;
                if (expiresAt <= now)
                    request.abort(new TimeoutException("Total timeout " + request.getTimeout() + " ms elapsed"));
                else if (expiresAt < nextExpiresAt)
                    nextExpiresAt = expiresAt;
            }

            if (nextExpiresAt < Long.MAX_VALUE && client.isRunning())
                schedule(nextExpiresAt);
        }

        private void schedule(long expiresAt)
        {
            // Schedule a timeout for the soonest any known exchange can expire.
            // If subsequently that exchange is removed from the queue, the
            // timeout is not cancelled, instead the entire queue is swept
            // for expired exchanges and a new timeout is set.
            long timeoutAt = nextTimeout.getAndUpdate(e -> Math.min(e, expiresAt));
            if (timeoutAt != expiresAt)
            {
                long delay = expiresAt - System.nanoTime();
                if (delay <= 0)
                {
                    onTimeoutExpired();
                }
                else
                {
                    schedule(delay, TimeUnit.NANOSECONDS);
                    if (LOG.isDebugEnabled())
                        LOG.debug("{} scheduled timeout in {} ms", this, TimeUnit.NANOSECONDS.toMillis(delay));
                }
            }
        }
    }
}<|MERGE_RESOLUTION|>--- conflicted
+++ resolved
@@ -23,25 +23,20 @@
 import java.nio.channels.AsynchronousCloseException;
 import java.util.ArrayList;
 import java.util.List;
-import java.util.Map;
-import java.util.Objects;
 import java.util.Queue;
 import java.util.concurrent.RejectedExecutionException;
 import java.util.concurrent.TimeUnit;
 import java.util.concurrent.TimeoutException;
 import java.util.concurrent.atomic.AtomicLong;
-import java.util.function.Function;
 
 import org.eclipse.jetty.client.api.Connection;
 import org.eclipse.jetty.client.api.Destination;
 import org.eclipse.jetty.client.api.Request;
 import org.eclipse.jetty.client.api.Response;
-import org.eclipse.jetty.client.dynamic.HttpClientTransportDynamic;
 import org.eclipse.jetty.http.HttpField;
 import org.eclipse.jetty.http.HttpHeader;
 import org.eclipse.jetty.io.ClientConnectionFactory;
 import org.eclipse.jetty.io.CyclicTimeout;
-import org.eclipse.jetty.io.EndPoint;
 import org.eclipse.jetty.util.BlockingArrayQueue;
 import org.eclipse.jetty.util.Callback;
 import org.eclipse.jetty.util.HostPort;
@@ -58,12 +53,12 @@
 import org.eclipse.jetty.util.thread.Sweeper;
 
 @ManagedObject
-public class HttpDestination extends ContainerLifeCycle implements Destination, Closeable, Callback, Dumpable
+public abstract class HttpDestination extends ContainerLifeCycle implements Destination, Closeable, Callback, Dumpable
 {
     protected static final Logger LOG = Log.getLogger(HttpDestination.class);
 
     private final HttpClient client;
-    private final Key key;
+    private final Origin origin;
     private final Queue<HttpExchange> exchanges;
     private final RequestNotifier requestNotifier;
     private final ResponseNotifier responseNotifier;
@@ -73,15 +68,10 @@
     private final TimeoutTask timeout;
     private ConnectionPool connectionPool;
 
-    public HttpDestination(HttpClient client, Key key)
-    {
-        this(client, key, Function.identity());
-    }
-
-    public HttpDestination(HttpClient client, Key key, Function<ClientConnectionFactory, ClientConnectionFactory> factoryFn)
+    public HttpDestination(HttpClient client, Origin origin)
     {
         this.client = client;
-        this.key = key;
+        this.origin = origin;
 
         this.exchanges = newExchangeQueue(client);
 
@@ -89,46 +79,30 @@
         this.responseNotifier = new ResponseNotifier();
 
         this.timeout = new TimeoutTask(client.getScheduler());
+
+        ProxyConfiguration proxyConfig = client.getProxyConfiguration();
+        proxy = proxyConfig.match(origin);
+        ClientConnectionFactory connectionFactory = client.getTransport();
+        if (proxy != null)
+        {
+            connectionFactory = proxy.newClientConnectionFactory(connectionFactory);
+            if (proxy.isSecure())
+                connectionFactory = newSslClientConnectionFactory(proxy.getSslContextFactory(), connectionFactory);
+        }
+        else
+        {
+            if (isSecure())
+                connectionFactory = newSslClientConnectionFactory(null, connectionFactory);
+        }
+        Object tag = origin.getTag();
+        if (tag instanceof ClientConnectionFactory.Decorator)
+            connectionFactory = ((ClientConnectionFactory.Decorator)tag).apply(connectionFactory);
+        this.connectionFactory = connectionFactory;
 
         String host = HostPort.normalizeHost(getHost());
         if (!client.isDefaultPort(getScheme(), getPort()))
             host += ":" + getPort();
         hostField = new HttpField(HttpHeader.HOST, host);
-
-        ProxyConfiguration proxyConfig = client.getProxyConfiguration();
-        this.proxy = proxyConfig.match(getOrigin());
-
-        this.connectionFactory = factoryFn.apply(createClientConnectionFactory());
-    }
-
-    private ClientConnectionFactory createClientConnectionFactory()
-    {
-        ProxyConfiguration.Proxy proxy = getProxy();
-        ClientConnectionFactory connectionFactory = getHttpClient().getTransport();
-        if (proxy != null)
-        {
-            connectionFactory = proxy.newClientConnectionFactory(connectionFactory);
-            if (proxy.isSecure())
-                connectionFactory = newSslClientConnectionFactory(proxy.getSslContextFactory(), connectionFactory);
-        }
-        else
-        {
-            if (isSecure())
-                connectionFactory = newSslClientConnectionFactory(null, connectionFactory);
-        }
-<<<<<<< HEAD
-        return connectionFactory;
-=======
-        Object tag = origin.getTag();
-        if (tag instanceof ClientConnectionFactory.Decorator)
-            connectionFactory = ((ClientConnectionFactory.Decorator)tag).apply(connectionFactory);
-        this.connectionFactory = connectionFactory;
-
-        String host = HostPort.normalizeHost(getHost());
-        if (!client.isDefaultPort(getScheme(), getPort()))
-            host += ":" + getPort();
-        hostField = new HttpField(HttpHeader.HOST, host);
->>>>>>> 129a51c7
     }
 
     @Override
@@ -177,14 +151,9 @@
         return client;
     }
 
-    public Key getKey()
-    {
-        return key;
-    }
-
     public Origin getOrigin()
     {
-        return key.origin;
+        return origin;
     }
 
     public Queue<HttpExchange> getHttpExchanges()
@@ -511,7 +480,7 @@
 
     public String asString()
     {
-        return getKey().asString();
+        return getOrigin().asString();
     }
 
     @Override
@@ -530,166 +499,6 @@
     public interface Multiplexed
     {
         void setMaxRequestsPerConnection(int maxRequestsPerConnection);
-    }
-
-    /**
-     * <p>Class that groups the elements that uniquely identify a destination.</p>
-     * <p>The elements are an {@link Origin}, a {@link Protocol} and an opaque
-     * string that further distinguishes destinations that have the same origin
-     * and protocol.</p>
-     * <p>In general it is possible that, for the same origin, the server can
-     * speak different protocols (for example, clear-text HTTP/1.1 and clear-text
-     * HTTP/2), so the {@link Protocol} makes that distinction.</p>
-     * <p>Furthermore, it may be desirable to have different destinations for
-     * the same origin and protocol (for example, when using the PROXY protocol
-     * in a reverse proxy server, you want to be able to map the client ip:port
-     * to the destination {@code kind}, so that all the connections to the server
-     * associated to that destination can specify the PROXY protocol bytes for
-     * that particular client connection.</p>
-     */
-    public static class Key
-    {
-        private final Origin origin;
-        private final Protocol protocol;
-        private final String kind;
-
-        /**
-         * Creates a Key with the given origin and protocol and a {@code null} kind.
-         *
-         * @param origin the origin
-         * @param protocol the protocol
-         */
-        public Key(Origin origin, Protocol protocol)
-        {
-            this(origin, protocol, null);
-        }
-
-        /**
-         * Creates a Key with the given origin and protocol and kind.
-         *
-         * @param origin the origin
-         * @param protocol the protocol
-         * @param kind the opaque kind
-         */
-        public Key(Origin origin, Protocol protocol, String kind)
-        {
-            this.origin = origin;
-            this.protocol = protocol;
-            this.kind = kind;
-        }
-
-        public Origin getOrigin()
-        {
-            return origin;
-        }
-
-        public Protocol getProtocol()
-        {
-            return protocol;
-        }
-
-        public String getKind()
-        {
-            return kind;
-        }
-
-        @Override
-        public boolean equals(Object obj)
-        {
-            if (this == obj)
-                return true;
-            if (obj == null || getClass() != obj.getClass())
-                return false;
-            Key that = (Key)obj;
-            return origin.equals(that.origin) &&
-                Objects.equals(protocol, that.protocol) &&
-                Objects.equals(kind, that.kind);
-        }
-
-        @Override
-        public int hashCode()
-        {
-            return Objects.hash(origin, protocol, kind);
-        }
-
-        public String asString()
-        {
-            return String.format("%s|%s,kind=%s",
-                origin.asString(),
-                protocol == null ? "null" : protocol.asString(),
-                kind);
-        }
-
-        @Override
-        public String toString()
-        {
-            return String.format("%s@%x[%s]", getClass().getSimpleName(), hashCode(), asString());
-        }
-    }
-
-    /**
-     * <p>The representation of a network protocol.</p>
-     * <p>A network protocol may have multiple protocol <em>names</em>
-     * associated to it, for example {@code ["h2", "h2-17", "h2-16"]}.</p>
-     * <p>A Protocol is then rendered into a {@link ClientConnectionFactory}
-     * chain, for example in
-     * {@link HttpClientTransportDynamic#newConnection(EndPoint, Map)}.</p>
-     */
-    public static class Protocol
-    {
-        private final List<String> protocols;
-        private final boolean negotiate;
-
-        /**
-         * Creates a Protocol with the given list of protocol names
-         * and whether it should negotiate the protocol.
-         *
-         * @param protocols the protocol names
-         * @param negotiate whether the protocol should be negotiated
-         */
-        public Protocol(List<String> protocols, boolean negotiate)
-        {
-            this.protocols = protocols;
-            this.negotiate = negotiate;
-        }
-
-        public List<String> getProtocols()
-        {
-            return protocols;
-        }
-
-        public boolean isNegotiate()
-        {
-            return negotiate;
-        }
-
-        @Override
-        public boolean equals(Object obj)
-        {
-            if (this == obj)
-                return true;
-            if (obj == null || getClass() != obj.getClass())
-                return false;
-            Protocol that = (Protocol)obj;
-            return protocols.equals(that.protocols) && negotiate == that.negotiate;
-        }
-
-        @Override
-        public int hashCode()
-        {
-            return Objects.hash(protocols, negotiate);
-        }
-
-        public String asString()
-        {
-            return String.format("proto=%s,nego=%b", protocols, negotiate);
-        }
-
-        @Override
-        public String toString()
-        {
-            return String.format("%s@%x[%s]", getClass().getSimpleName(), hashCode(), asString());
-        }
     }
 
     /**
