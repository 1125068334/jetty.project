--- conflicted
+++ resolved
@@ -294,11 +294,7 @@
     {
         protected final Frame frame;
         protected final IStream stream;
-<<<<<<< HEAD
-        protected final Callback callback;
         private boolean reset;
-=======
->>>>>>> 684c96a1
 
         protected Entry(Frame frame, IStream stream, Callback callback)
         {
