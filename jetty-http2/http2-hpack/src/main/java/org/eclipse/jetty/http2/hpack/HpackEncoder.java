//
//  ========================================================================
//  Copyright (c) 1995-2019 Mort Bay Consulting Pty. Ltd.
//  ------------------------------------------------------------------------
//  All rights reserved. This program and the accompanying materials
//  are made available under the terms of the Eclipse Public License v1.0
//  and Apache License v2.0 which accompanies this distribution.
//
//      The Eclipse Public License is available at
//      http://www.eclipse.org/legal/epl-v10.html
//
//      The Apache License v2.0 is available at
//      http://www.opensource.org/licenses/apache2.0.php
//
//  You may elect to redistribute this code under either of these licenses.
//  ========================================================================
//

package org.eclipse.jetty.http2.hpack;

import java.nio.ByteBuffer;
import java.nio.charset.StandardCharsets;
import java.util.EnumSet;
import java.util.Set;
import java.util.stream.Collectors;

import org.eclipse.jetty.http.HttpField;
import org.eclipse.jetty.http.HttpFields;
import org.eclipse.jetty.http.HttpHeader;
import org.eclipse.jetty.http.HttpScheme;
import org.eclipse.jetty.http.HttpStatus;
import org.eclipse.jetty.http.HttpVersion;
import org.eclipse.jetty.http.MetaData;
import org.eclipse.jetty.http.PreEncodedHttpField;
import org.eclipse.jetty.http2.hpack.HpackContext.Entry;
import org.eclipse.jetty.http2.hpack.HpackContext.StaticEntry;
import org.eclipse.jetty.util.ArrayTrie;
import org.eclipse.jetty.util.StringUtil;
import org.eclipse.jetty.util.Trie;
import org.eclipse.jetty.util.TypeUtil;
import org.eclipse.jetty.util.log.Log;
import org.eclipse.jetty.util.log.Logger;

public class HpackEncoder
{
    public static final Logger LOG = Log.getLogger(HpackEncoder.class);
    private static final HttpField[] __status = new HttpField[599];
    static final EnumSet<HttpHeader> __DO_NOT_HUFFMAN =
        EnumSet.of(
            HttpHeader.AUTHORIZATION,
            HttpHeader.CONTENT_MD5,
            HttpHeader.PROXY_AUTHENTICATE,
            HttpHeader.PROXY_AUTHORIZATION);
    static final EnumSet<HttpHeader> __DO_NOT_INDEX =
        EnumSet.of(
            // HttpHeader.C_PATH,  // TODO more data needed
            // HttpHeader.DATE,    // TODO more data needed
            HttpHeader.AUTHORIZATION,
            HttpHeader.CONTENT_MD5,
            HttpHeader.CONTENT_RANGE,
            HttpHeader.ETAG,
            HttpHeader.IF_MODIFIED_SINCE,
            HttpHeader.IF_UNMODIFIED_SINCE,
            HttpHeader.IF_NONE_MATCH,
            HttpHeader.IF_RANGE,
            HttpHeader.IF_MATCH,
            HttpHeader.LOCATION,
            HttpHeader.RANGE,
            HttpHeader.RETRY_AFTER,
            // HttpHeader.EXPIRES,
            HttpHeader.LAST_MODIFIED,
            HttpHeader.SET_COOKIE,
            HttpHeader.SET_COOKIE2);
    static final EnumSet<HttpHeader> __NEVER_INDEX =
        EnumSet.of(
            HttpHeader.AUTHORIZATION,
            HttpHeader.SET_COOKIE,
            HttpHeader.SET_COOKIE2);
    private static final PreEncodedHttpField CONNECTION_TE = new PreEncodedHttpField(HttpHeader.CONNECTION, "te");
    private static final PreEncodedHttpField TE_TRAILERS = new PreEncodedHttpField(HttpHeader.TE, "trailers");
    private static final Trie<Boolean> specialHopHeaders = new ArrayTrie<>(6);

    static
    {
        for (HttpStatus.Code code : HttpStatus.Code.values())
        {
            __status[code.getCode()] = new PreEncodedHttpField(HttpHeader.C_STATUS, Integer.toString(code.getCode()));
        }
        specialHopHeaders.put("close", true);
        specialHopHeaders.put("te", true);
    }

    private final HpackContext _context;
    private final boolean _debug;
    private int _remoteMaxDynamicTableSize;
    private int _localMaxDynamicTableSize;
    private int _maxHeaderListSize;
    private int _headerListSize;

    public HpackEncoder()
    {
        this(4096, 4096, -1);
    }

    public HpackEncoder(int localMaxDynamicTableSize)
    {
        this(localMaxDynamicTableSize, 4096, -1);
    }

    public HpackEncoder(int localMaxDynamicTableSize, int remoteMaxDynamicTableSize)
    {
        this(localMaxDynamicTableSize, remoteMaxDynamicTableSize, -1);
    }

    public HpackEncoder(int localMaxDynamicTableSize, int remoteMaxDynamicTableSize, int maxHeaderListSize)
    {
        _context = new HpackContext(remoteMaxDynamicTableSize);
        _remoteMaxDynamicTableSize = remoteMaxDynamicTableSize;
        _localMaxDynamicTableSize = localMaxDynamicTableSize;
        _maxHeaderListSize = maxHeaderListSize;
        _debug = LOG.isDebugEnabled();
    }

    public int getMaxHeaderListSize()
    {
        return _maxHeaderListSize;
    }

    public void setMaxHeaderListSize(int maxHeaderListSize)
    {
        _maxHeaderListSize = maxHeaderListSize;
    }

    public HpackContext getHpackContext()
    {
        return _context;
    }

    public void setRemoteMaxDynamicTableSize(int remoteMaxDynamicTableSize)
    {
        _remoteMaxDynamicTableSize = remoteMaxDynamicTableSize;
    }

    public void setLocalMaxDynamicTableSize(int localMaxDynamicTableSize)
    {
        _localMaxDynamicTableSize = localMaxDynamicTableSize;
    }

    public void encode(ByteBuffer buffer, MetaData metadata)
    {
        if (LOG.isDebugEnabled())
            LOG.debug(String.format("CtxTbl[%x] encoding", _context.hashCode()));

        _headerListSize = 0;
        int pos = buffer.position();

        // Check the dynamic table sizes!
        int maxDynamicTableSize = Math.min(_remoteMaxDynamicTableSize, _localMaxDynamicTableSize);
        if (maxDynamicTableSize != _context.getMaxDynamicTableSize())
            encodeMaxDynamicTableSize(buffer, maxDynamicTableSize);

        // Add Request/response meta fields
        if (metadata.isRequest())
        {
            MetaData.Request request = (MetaData.Request)metadata;

            // TODO optimise these to avoid HttpField creation
            String scheme = request.getURI().getScheme();
            encode(buffer, new HttpField(HttpHeader.C_SCHEME, scheme == null ? HttpScheme.HTTP.asString() : scheme));
            encode(buffer, new HttpField(HttpHeader.C_METHOD, request.getMethod()));
            encode(buffer, new HttpField(HttpHeader.C_AUTHORITY, request.getURI().getAuthority()));
            encode(buffer, new HttpField(HttpHeader.C_PATH, request.getURI().getPathQuery()));
        }
        else if (metadata.isResponse())
        {
            MetaData.Response response = (MetaData.Response)metadata;
            int code = response.getStatus();
            HttpField status = code < __status.length ? __status[code] : null;
            if (status == null)
                status = new HttpField.IntValueHttpField(HttpHeader.C_STATUS, code);
            encode(buffer, status);
        }

        // Add all non-connection fields.
        HttpFields fields = metadata.getFields();
        if (fields != null)
        {
            Set<String> hopHeaders = fields.getCSV(HttpHeader.CONNECTION, false).stream()
                .filter(v -> specialHopHeaders.get(v) == Boolean.TRUE)
                .map(StringUtil::asciiToLowerCase)
                .collect(Collectors.toSet());
            for (HttpField field : fields)
            {
                if (field.getHeader() == HttpHeader.CONNECTION)
                    continue;
                if (!hopHeaders.isEmpty() && hopHeaders.contains(StringUtil.asciiToLowerCase(field.getName())))
                    continue;
                if (field.getHeader() == HttpHeader.TE)
                {
                    if (!field.contains("trailers"))
                        continue;
                    encode(buffer, CONNECTION_TE);
                    encode(buffer, TE_TRAILERS);
                }
                encode(buffer, field);
            }
        }

        // Check size
        if (_maxHeaderListSize > 0 && _headerListSize > _maxHeaderListSize)
        {
            LOG.warn("Header list size too large {} > {} for {}", _headerListSize, _maxHeaderListSize);
            if (LOG.isDebugEnabled())
                LOG.debug("metadata={}", metadata);
        }

        if (LOG.isDebugEnabled())
            LOG.debug(String.format("CtxTbl[%x] encoded %d octets", _context.hashCode(), buffer.position() - pos));
    }

    public void encodeMaxDynamicTableSize(ByteBuffer buffer, int maxDynamicTableSize)
    {
        if (maxDynamicTableSize > _remoteMaxDynamicTableSize)
            throw new IllegalArgumentException();
        buffer.put((byte)0x20);
        NBitInteger.encode(buffer, 5, maxDynamicTableSize);
        _context.resize(maxDynamicTableSize);
    }

    public void encode(ByteBuffer buffer, HttpField field)
    {
        if (field.getValue() == null)
            field = new HttpField(field.getHeader(), field.getName(), "");

        int fieldSize = field.getName().length() + field.getValue().length();
        _headerListSize += fieldSize + 32;

        final int p = _debug ? buffer.position() : -1;

        String encoding = null;

        // Is there an entry for the field?
        Entry entry = _context.get(field);
        if (entry != null)
        {
            // Known field entry, so encode it as indexed
            if (entry.isStatic())
            {
                buffer.put(((StaticEntry)entry).getEncodedField());
                if (_debug)
                    encoding = "IdxFieldS1";
            }
            else
            {
                int index = _context.index(entry);
                buffer.put((byte)0x80);
                NBitInteger.encode(buffer, 7, index);
                if (_debug)
                    encoding = "IdxField" + (entry.isStatic() ? "S" : "") + (1 + NBitInteger.octectsNeeded(7, index));
            }
        }
        else
        {
            // Unknown field entry, so we will have to send literally.
            final boolean indexed;

            // But do we know it's name?
            HttpHeader header = field.getHeader();

            // Select encoding strategy
            if (header == null)
            {
                // Select encoding strategy for unknown header names
                Entry name = _context.get(field.getName());

                if (field instanceof PreEncodedHttpField)
                {
                    int i = buffer.position();
                    ((PreEncodedHttpField)field).putTo(buffer, HttpVersion.HTTP_2);
                    byte b = buffer.get(i);
                    indexed = b < 0 || b >= 0x40;
                    if (_debug)
                        encoding = indexed ? "PreEncodedIdx" : "PreEncoded";
                }
                // has the custom header name been seen before?
                else if (name == null)
                {
                    // unknown name and value, so let's index this just in case it is
                    // the first time we have seen a custom name or a custom field.
                    // unless the name is changing, this is worthwhile
                    indexed = true;
                    encodeName(buffer, (byte)0x40, 6, field.getName(), null);
                    encodeValue(buffer, true, field.getValue());
                    if (_debug)
                        encoding = "LitHuffNHuffVIdx";
                }
                else
                {
                    // known custom name, but unknown value.
                    // This is probably a custom field with changing value, so don't index.
                    indexed = false;
                    encodeName(buffer, (byte)0x00, 4, field.getName(), null);
                    encodeValue(buffer, true, field.getValue());
                    if (_debug)
                        encoding = "LitHuffNHuffV!Idx";
                }
            }
            else
            {
                // Select encoding strategy for known header names
                Entry name = _context.get(header);

                if (field instanceof PreEncodedHttpField)
                {
                    // Preencoded field
                    int i = buffer.position();
                    ((PreEncodedHttpField)field).putTo(buffer, HttpVersion.HTTP_2);
                    byte b = buffer.get(i);
                    indexed = b < 0 || b >= 0x40;
                    if (_debug)
                        encoding = indexed ? "PreEncodedIdx" : "PreEncoded";
                }
                else if (__DO_NOT_INDEX.contains(header))
                {
                    // Non indexed field
                    indexed = false;
                    boolean neverIndex = __NEVER_INDEX.contains(header);
                    boolean huffman = !__DO_NOT_HUFFMAN.contains(header);
                    encodeName(buffer, neverIndex ? (byte)0x10 : (byte)0x00, 4, header.asString(), name);
                    encodeValue(buffer, huffman, field.getValue());

                    if (_debug)
                        encoding = "Lit" +
                            ((name == null) ? "HuffN" : ("IdxN" + (name.isStatic() ? "S" : "") + (1 + NBitInteger.octectsNeeded(4, _context.index(name))))) +
                            (huffman ? "HuffV" : "LitV") +
                            (neverIndex ? "!!Idx" : "!Idx");
                }
                else if (fieldSize >= _context.getMaxDynamicTableSize() || header == HttpHeader.CONTENT_LENGTH && field.getValue().length() > 2)
                {
                    // Non indexed if field too large or a content length for 3 digits or more
                    indexed = false;
                    encodeName(buffer, (byte)0x00, 4, header.asString(), name);
                    encodeValue(buffer, true, field.getValue());
                    if (_debug)
                        encoding = "LitIdxNS" + (1 + NBitInteger.octectsNeeded(4, _context.index(name))) + "HuffV!Idx";
                }
                else
                {
                    // indexed
                    indexed = true;
                    boolean huffman = !__DO_NOT_HUFFMAN.contains(header);
                    encodeName(buffer, (byte)0x40, 6, header.asString(), name);
                    encodeValue(buffer, huffman, field.getValue());
                    if (_debug)
                        encoding = ((name == null) ? "LitHuffN" : ("LitIdxN" + (name.isStatic() ? "S" : "") + (1 + NBitInteger.octectsNeeded(6, _context.index(name))))) +
                            (huffman ? "HuffVIdx" : "LitVIdx");
                }
            }

            // If we want the field referenced, then we add it to our table and reference set.
            if (indexed)
                _context.add(field);
        }

        if (_debug)
        {
            int e = buffer.position();
            if (LOG.isDebugEnabled())
                LOG.debug("encode {}:'{}' to '{}'", encoding, field, TypeUtil.toHexString(buffer.array(), buffer.arrayOffset() + p, e - p));
        }
    }

    private void encodeName(ByteBuffer buffer, byte mask, int bits, String name, Entry entry)
    {
        buffer.put(mask);
        if (entry == null)
        {
            // leave name index bits as 0
            // Encode the name always with lowercase huffman
            buffer.put((byte)0x80);
            NBitInteger.encode(buffer, 7, Huffman.octetsNeededLC(name));
            Huffman.encodeLC(buffer, name);
        }
        else
        {
            NBitInteger.encode(buffer, bits, _context.index(entry));
        }
    }

    static void encodeValue(ByteBuffer buffer, boolean huffman, String value)
    {
        if (huffman)
        {
            // huffman literal value
<<<<<<< HEAD
            buffer.put((byte)0x80).mark();

            try
            {
                NBitInteger.encode(buffer,7,Huffman.octetsNeeded(value));
                Huffman.encode(buffer,value);
            }
            catch(Throwable th)
            {
                LOG.ignore(th);
                byte[] bytes = value.getBytes(StandardCharsets.UTF_8);

                NBitInteger.encode(buffer,7,Huffman.octetsNeeded(bytes));
                Huffman.encode(buffer,bytes);
            }
=======
            buffer.put((byte)0x80);
            NBitInteger.encode(buffer, 7, Huffman.octetsNeeded(value));
            Huffman.encode(buffer, value);
>>>>>>> eb5d4ece
        }
        else
        {
            // add literal assuming iso_8859_1
<<<<<<< HEAD
            buffer.put((byte)0x00).mark();
            NBitInteger.encode(buffer,7,value.length());
            for (int i=0;i<value.length();i++)
            {
                char c=value.charAt(i);
                if (c<' '|| c>127)
                {
                    // Not iso_8859_1, so re-encode remaining as UTF-8
                    buffer.reset();
                    byte[] bytes = value.getBytes(StandardCharsets.UTF_8);
                    NBitInteger.encode(buffer,7,bytes.length);
                    buffer.put(bytes,0,bytes.length);
                    return;
                }
=======
            buffer.put((byte)0x00);
            NBitInteger.encode(buffer, 7, value.length());
            for (int i = 0; i < value.length(); i++)
            {
                char c = value.charAt(i);
                if (c < ' ' || c > 127)
                    throw new IllegalArgumentException();
>>>>>>> eb5d4ece
                buffer.put((byte)c);
            }
        }
    }
}<|MERGE_RESOLUTION|>--- conflicted
+++ resolved
@@ -392,7 +392,6 @@
         if (huffman)
         {
             // huffman literal value
-<<<<<<< HEAD
             buffer.put((byte)0x80).mark();
 
             try
@@ -408,22 +407,16 @@
                 NBitInteger.encode(buffer,7,Huffman.octetsNeeded(bytes));
                 Huffman.encode(buffer,bytes);
             }
-=======
-            buffer.put((byte)0x80);
-            NBitInteger.encode(buffer, 7, Huffman.octetsNeeded(value));
-            Huffman.encode(buffer, value);
->>>>>>> eb5d4ece
         }
         else
         {
             // add literal assuming iso_8859_1
-<<<<<<< HEAD
             buffer.put((byte)0x00).mark();
-            NBitInteger.encode(buffer,7,value.length());
-            for (int i=0;i<value.length();i++)
-            {
-                char c=value.charAt(i);
-                if (c<' '|| c>127)
+            NBitInteger.encode(buffer, 7, value.length());
+            for (int i = 0; i < value.length(); i++)
+            {
+                char c = value.charAt(i);
+                if (c < ' ' || c > 127)
                 {
                     // Not iso_8859_1, so re-encode remaining as UTF-8
                     buffer.reset();
@@ -432,15 +425,6 @@
                     buffer.put(bytes,0,bytes.length);
                     return;
                 }
-=======
-            buffer.put((byte)0x00);
-            NBitInteger.encode(buffer, 7, value.length());
-            for (int i = 0; i < value.length(); i++)
-            {
-                char c = value.charAt(i);
-                if (c < ' ' || c > 127)
-                    throw new IllegalArgumentException();
->>>>>>> eb5d4ece
                 buffer.put((byte)c);
             }
         }
