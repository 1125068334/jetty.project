--- conflicted
+++ resolved
@@ -73,12 +73,8 @@
         if (url.getProtocol().equals("file"))
         {
             // some osgi frameworks do use the file protocole directly in some
-<<<<<<< HEAD
-            // situations. Do use the FileResource to transform the URL into a File: URL#toURI is broken
-=======
             // situations. Do use the FileResource to transform the URL into a
             // File: URL#toURI is broken
->>>>>>> c9ce3eb1
             return new FileResource(url).getFile().getParentFile().getParentFile();
         }
         else if (url.getProtocol().equals("bundleentry"))
