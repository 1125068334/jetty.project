//
//  ========================================================================
//  Copyright (c) 1995-2016 Mort Bay Consulting Pty. Ltd.
//  ------------------------------------------------------------------------
//  All rights reserved. This program and the accompanying materials
//  are made available under the terms of the Eclipse Public License v1.0
//  and Apache License v2.0 which accompanies this distribution.
//
//      The Eclipse Public License is available at
//      http://www.eclipse.org/legal/epl-v10.html
//
//      The Apache License v2.0 is available at
//      http://www.opensource.org/licenses/apache2.0.php
//
//  You may elect to redistribute this code under either of these licenses.
//  ========================================================================
//

package org.eclipse.jetty.maven.plugin;

import java.io.File;
import java.io.FileOutputStream;
import java.io.IOException;
import java.lang.reflect.Method;
import java.net.MalformedURLException;
import java.util.ArrayList;
import java.util.EventListener;
import java.util.HashMap;
import java.util.List;
import java.util.Map;
import java.util.Set;
import java.util.TreeSet;

import org.eclipse.jetty.annotations.AnnotationConfiguration;
import org.eclipse.jetty.plus.webapp.EnvConfiguration;
import org.eclipse.jetty.plus.webapp.PlusConfiguration;
import org.eclipse.jetty.quickstart.ExtraXmlDescriptorProcessor;
import org.eclipse.jetty.quickstart.QuickStartConfiguration;
import org.eclipse.jetty.quickstart.QuickStartConfiguration.Mode;
import org.eclipse.jetty.quickstart.QuickStartGeneratorConfiguration;
import org.eclipse.jetty.servlet.FilterHolder;
import org.eclipse.jetty.servlet.FilterMapping;
import org.eclipse.jetty.servlet.ServletHolder;
import org.eclipse.jetty.servlet.ServletMapping;
import org.eclipse.jetty.util.StringUtil;
import org.eclipse.jetty.util.URIUtil;
import org.eclipse.jetty.util.log.Log;
import org.eclipse.jetty.util.log.Logger;
import org.eclipse.jetty.util.resource.Resource;
import org.eclipse.jetty.util.resource.ResourceCollection;
import org.eclipse.jetty.webapp.Configuration;
import org.eclipse.jetty.webapp.FragmentConfiguration;
import org.eclipse.jetty.webapp.JettyWebXmlConfiguration;
import org.eclipse.jetty.webapp.MetaInfConfiguration;
import org.eclipse.jetty.webapp.WebAppContext;
import org.eclipse.jetty.webapp.WebInfConfiguration;
import org.eclipse.jetty.webapp.WebXmlConfiguration;

/**
 * JettyWebAppContext
 * 
 * Extends the WebAppContext to specialize for the maven environment.
 * We pass in the list of files that should form the classpath for
 * the webapp when executing in the plugin, and any jetty-env.xml file
 * that may have been configured.
 *
 */
public class JettyWebAppContext extends WebAppContext
{
    private static final Logger LOG = Log.getLogger(JettyWebAppContext.class);

    private static final String DEFAULT_CONTAINER_INCLUDE_JAR_PATTERN = ".*/javax.servlet-[^/]*\\.jar$|.*/servlet-api-[^/]*\\.jar$|.*javax.servlet.jsp.jstl-[^/]*\\.jar|.*taglibs-standard-impl-.*\\.jar";
    private static final String WEB_INF_CLASSES_PREFIX = "/WEB-INF/classes";
    private static final String WEB_INF_LIB_PREFIX = "/WEB-INF/lib";
    
    private File _classes = null;
    private File _testClasses = null;
    private final List<File> _webInfClasses = new ArrayList<File>();
    private final List<File> _webInfJars = new ArrayList<File>();
    private final Map<String, File> _webInfJarMap = new HashMap<String, File>();
    private List<File> _classpathFiles;  //webInfClasses+testClasses+webInfJars
    private String _jettyEnvXml;
    private List<Overlay> _overlays;
    private Resource _quickStartWebXml;
<<<<<<< HEAD
=======
    private String _originAttribute;
    private boolean _generateOrigin;
   
    
 
>>>>>>> 40d9e56d
    
    /**
     * Set the "org.eclipse.jetty.server.webapp.ContainerIncludeJarPattern" with a pattern for matching jars on
     * container classpath to scan. This is analogous to the WebAppContext.setAttribute() call.
     */
    private String _containerIncludeJarPattern = null;
    
    /**
     * Set the "org.eclipse.jetty.server.webapp.WebInfIncludeJarPattern" with a pattern for matching jars on
     * webapp's classpath to scan. This is analogous to the WebAppContext.setAttribute() call.
     */
    private String _webInfIncludeJarPattern = null;
  

    
    /**
     * If there is no maven-war-plugin config for ordering of the current project in the
     * sequence of overlays, use this to control whether the current project is added 
     * first or last in list of overlaid resources
     */
    private boolean _baseAppFirst = true;



    private boolean _isGenerateQuickStart;
    private ExtraXmlDescriptorProcessor _preconfigProcessor;
   

  
    /* ------------------------------------------------------------ */
    public JettyWebAppContext ()
    throws Exception
    {
        super();   
        // Turn off copyWebInf option as it is not applicable for plugin.
        super.setCopyWebInf(false);
        addConfiguration(new MavenWebInfConfiguration());
        addConfiguration(new MavenMetaInfConfiguration());
        addConfiguration(new EnvConfiguration());
        addConfiguration(new PlusConfiguration());
        addConfiguration(new AnnotationConfiguration());
    }
    
    /* ------------------------------------------------------------ */
    public void setContainerIncludeJarPattern(String pattern)
    {
        _containerIncludeJarPattern = pattern;
    }
    
    /* ------------------------------------------------------------ */
    public String getContainerIncludeJarPattern()
    {
        return _containerIncludeJarPattern;
    }
    
    /* ------------------------------------------------------------ */
    public String getWebInfIncludeJarPattern()
    {
        return _webInfIncludeJarPattern;
    }
    
    /* ------------------------------------------------------------ */
    public void setWebInfIncludeJarPattern(String pattern)
    {
        _webInfIncludeJarPattern = pattern;
    }
   
    /* ------------------------------------------------------------ */
    public List<File> getClassPathFiles()
    {
        return this._classpathFiles;
    }
    
    /* ------------------------------------------------------------ */
    public void setJettyEnvXml (String jettyEnvXml)
    {
        this._jettyEnvXml = jettyEnvXml;
    }
    
    /* ------------------------------------------------------------ */
    public String getJettyEnvXml()
    {
        return this._jettyEnvXml;
    }

    /* ------------------------------------------------------------ */
    public void setClasses(File dir)
    {
        _classes = dir;
    }
    
    /* ------------------------------------------------------------ */
    public File getClasses()
    {
        return _classes;
    }
    
    /* ------------------------------------------------------------ */
    public void setWebInfLib (List<File> jars)
    {
        _webInfJars.addAll(jars);
    }
    
    /* ------------------------------------------------------------ */
    public void setTestClasses (File dir)
    {
        _testClasses = dir;
    }
    
    /* ------------------------------------------------------------ */
    public File getTestClasses ()
    {
        return _testClasses;
    }
    
    
    /* ------------------------------------------------------------ */
    /**
     * Ordered list of wars to overlay on top of the current project. The list
     * may contain an overlay that represents the current project.
     * @param overlays the list of overlays
     */
    public void setOverlays (List<Overlay> overlays)
    {
        _overlays = overlays;
    }
    
    /**
     * @return the originAttribute
     */
    public String getOriginAttribute()
    {
        return _originAttribute;
    }

    /**
     * @param originAttribute the originAttribute to set
     */
    public void setOriginAttribute(String originAttribute)
    {
        _originAttribute = originAttribute;
    }

    /**
     * @return the generateOrigin
     */
    public boolean isGenerateOrigin()
    {
        return _generateOrigin;
    }

    /**
     * @param generateOrigin the generateOrigin to set
     */
    public void setGenerateOrigin(boolean generateOrigin)
    {
        _generateOrigin = generateOrigin;
    }

    /* ------------------------------------------------------------ */
    public List<Overlay> getOverlays()
    {
        return _overlays;
    }

    /* ------------------------------------------------------------ */
    public void setBaseAppFirst(boolean value)
    {
        _baseAppFirst = value;
    }

    /* ------------------------------------------------------------ */
    public boolean getBaseAppFirst()
    {
        return _baseAppFirst;
    }
    
    /* ------------------------------------------------------------ */
    public void setQuickStartWebDescriptor (String quickStartWebXml) throws Exception
    {
        setQuickStartWebDescriptor(Resource.newResource(quickStartWebXml));
    }
    
    /* ------------------------------------------------------------ */
    protected void setQuickStartWebDescriptor (Resource quickStartWebXml)
    {
        _quickStartWebXml = quickStartWebXml;
    }
    
    /* ------------------------------------------------------------ */
    public Resource getQuickStartWebDescriptor ()
    {
        return _quickStartWebXml;
    }
    
    /* ------------------------------------------------------------ */
    /**
     * This method is provided as a convenience for jetty maven plugin configuration 
     * @param resourceBases Array of resources strings to set as a {@link ResourceCollection}. Each resource string may be a comma separated list of resources
     * @see Resource
     */
    public void setResourceBases(String[] resourceBases)
    {
        List<String> resources = new ArrayList<String>();
        for (String rl:resourceBases)
        {
            String[] rs = StringUtil.csvSplit(rl);
            for (String r:rs)
                resources.add(r);
        }
        
        setBaseResource(new ResourceCollection(resources.toArray(new String[resources.size()])));
    }
    
    /* ------------------------------------------------------------ */
    public List<File> getWebInfLib()
    {
        return _webInfJars;
    }
    
    /* ------------------------------------------------------------ */
    public void setGenerateQuickStart (boolean quickStart)
    {
        _isGenerateQuickStart = quickStart;
    }
    
    /* ------------------------------------------------------------ */
    public boolean isGenerateQuickStart()
    {
        return _isGenerateQuickStart;
    }
    
   
<<<<<<< HEAD
=======
    
    /* ------------------------------------------------------------ */
    @Override
    protected void startWebapp() throws Exception
    {
        if (isGenerateQuickStart())
        {
            if (getQuickStartWebDescriptor() == null)
                throw new IllegalStateException ("No location to generate quickstart descriptor");

            QuickStartDescriptorGenerator generator = new QuickStartDescriptorGenerator(this, _preconfigProcessor.getXML(), _originAttribute, _generateOrigin);
            try (FileOutputStream fos = new FileOutputStream(getQuickStartWebDescriptor().getFile()))
            {
                generator.generateQuickStartWebXml(fos);
            }
        }
        else
        {
            if (LOG.isDebugEnabled()) { LOG.debug("Calling full start on webapp");}
            super.startWebapp();
        }
    }
    
    /* ------------------------------------------------------------ */
    @Override
    protected void stopWebapp() throws Exception
    {
        if (isGenerateQuickStart())
            return;

        if (LOG.isDebugEnabled()) { LOG.debug("Calling stop of fully started webapp");}
        super.stopWebapp();
    }
    
>>>>>>> 40d9e56d
    /* ------------------------------------------------------------ */
    @Override
    public void doStart () throws Exception
    {
        //choose if this will be a quickstart or normal start
        if (!isGenerateQuickStart() && getQuickStartWebDescriptor() != null)
        {
            QuickStartConfiguration quickStart = new MavenQuickStartConfiguration();
            quickStart.setMode(Mode.QUCKSTART);
            addConfiguration(quickStart);
        }
        else
        { 
            if (isGenerateQuickStart())
            {
                QuickStartConfiguration quickStart = new MavenQuickStartConfiguration();
                quickStart.setMode(Mode.GENERATE);
                addConfiguration(quickStart);
            }
        }

        //Set up the pattern that tells us where the jars are that need scanning

        //Allow user to set up pattern for names of jars from the container classpath
        //that will be scanned - note that by default NO jars are scanned
        String tmp = _containerIncludeJarPattern;
        if (tmp==null || "".equals(tmp))
            tmp = (String)getAttribute(WebInfConfiguration.CONTAINER_JAR_PATTERN);           
        
        tmp = addPattern(tmp, DEFAULT_CONTAINER_INCLUDE_JAR_PATTERN);
        setAttribute(WebInfConfiguration.CONTAINER_JAR_PATTERN, tmp);
        
        //Allow user to set up pattern of jar names from WEB-INF that will be scanned.
        //Note that by default ALL jars considered to be in WEB-INF will be scanned - setting
        //a pattern restricts scanning
        if (_webInfIncludeJarPattern != null)
            setAttribute(WebInfConfiguration.WEBINF_JAR_PATTERN, _webInfIncludeJarPattern);
   
        //Set up the classes dirs that comprises the equivalent of WEB-INF/classes
        if (_testClasses != null)
            _webInfClasses.add(_testClasses);
        if (_classes != null)
            _webInfClasses.add(_classes);
        
        // Set up the classpath
        _classpathFiles = new ArrayList<File>();
        _classpathFiles.addAll(_webInfClasses);
        _classpathFiles.addAll(_webInfJars);

        // Initialize map containing all jars in /WEB-INF/lib
        _webInfJarMap.clear();
        for (File file : _webInfJars)
        {
            // Return all jar files from class path
            String fileName = file.getName();
            if (fileName.endsWith(".jar"))
                _webInfJarMap.put(fileName, file);
        }
        
        //check for CDI
        initCDI();
        
        // CHECK setShutdown(false);
        super.doStart();
    }
    
    
    @Override
    protected void loadConfigurations()
    {
        super.loadConfigurations();
        
        try
        {
            //inject configurations with config from maven plugin    
            for (Configuration c:getWebAppConfigurations())
            {
                if (c instanceof EnvConfiguration && getJettyEnvXml() != null)
                    ((EnvConfiguration)c).setJettyEnvXml(Resource.toURL(new File(getJettyEnvXml())));
                else if (c instanceof MavenQuickStartConfiguration && getQuickStartWebDescriptor() != null)
                    ((MavenQuickStartConfiguration)c).setQuickStartWebXml(getQuickStartWebDescriptor());         
            }
        }
        catch(Exception e)
        {
            throw new RuntimeException(e);
        }
    }


    /* ------------------------------------------------------------ */
    public void doStop () throws Exception
    { 
        if (_classpathFiles != null)
            _classpathFiles.clear();
        _classpathFiles = null;
        
        _classes = null;
        _testClasses = null;
        
        if (_webInfJarMap != null)
            _webInfJarMap.clear();
       
        _webInfClasses.clear();
        _webInfJars.clear();
        
        
        
        // CHECK setShutdown(true);
        //just wait a little while to ensure no requests are still being processed
        Thread.currentThread().sleep(500L);

        super.doStop();

        //remove all listeners, servlets and filters. This is because we will re-apply
        //any context xml file, which means they would potentially be added multiple times.
        setEventListeners(new EventListener[0]);
        getServletHandler().setFilters(new FilterHolder[0]);
        getServletHandler().setFilterMappings(new FilterMapping[0]);
        getServletHandler().setServlets(new ServletHolder[0]);
        getServletHandler().setServletMappings(new ServletMapping[0]);
    }
    
    
    /* ------------------------------------------------------------ */
    @Override
    public Resource getResource(String uriInContext) throws MalformedURLException
    {
        Resource resource = null;
        // Try to get regular resource
        resource = super.getResource(uriInContext);

        // If no regular resource exists check for access to /WEB-INF/lib or /WEB-INF/classes
        if ((resource == null || !resource.exists()) && uriInContext != null && _classes != null)
        {
            String uri = URIUtil.canonicalPath(uriInContext);
            if (uri == null)
                return null;

            try
            {
                // Replace /WEB-INF/classes with candidates for the classpath
                if (uri.startsWith(WEB_INF_CLASSES_PREFIX))
                {
                    if (uri.equalsIgnoreCase(WEB_INF_CLASSES_PREFIX) || uri.equalsIgnoreCase(WEB_INF_CLASSES_PREFIX+"/"))
                    {
                        //exact match for a WEB-INF/classes, so preferentially return the resource matching the web-inf classes
                        //rather than the test classes
                        if (_classes != null)
                            return Resource.newResource(_classes);
                        else if (_testClasses != null)
                            return Resource.newResource(_testClasses);
                    }
                    else
                    {
                        //try matching                       
                        Resource res = null;
                        int i=0;
                        while (res == null && (i < _webInfClasses.size()))
                        {
                            String newPath = uri.replace(WEB_INF_CLASSES_PREFIX, _webInfClasses.get(i).getPath());
                            res = Resource.newResource(newPath);
                            if (!res.exists())
                            {
                                res = null; 
                                i++;
                            }
                        }
                        return res;
                    }
                }       
                else if (uri.startsWith(WEB_INF_LIB_PREFIX))
                {
                    // Return the real jar file for all accesses to
                    // /WEB-INF/lib/*.jar
                    String jarName = uri.replace(WEB_INF_LIB_PREFIX, "");
                    if (jarName.startsWith("/") || jarName.startsWith("\\")) 
                        jarName = jarName.substring(1);
                    if (jarName.length()==0) 
                        return null;
                    File jarFile = _webInfJarMap.get(jarName);
                    if (jarFile != null)
                        return Resource.newResource(jarFile.getPath());

                    return null;
                }
            }
            catch (MalformedURLException e)
            {
                throw e;
            }
            catch (IOException e)
            {
                LOG.ignore(e);
            }
        }
        return resource;
    }
    
    
    /* ------------------------------------------------------------ */
    @Override
    public Set<String> getResourcePaths(String path)
    {
        // Try to get regular resource paths - this will get appropriate paths from any overlaid wars etc
        Set<String> paths = super.getResourcePaths(path);
        
        if (path != null)
        {
            TreeSet<String> allPaths = new TreeSet<String>();
            allPaths.addAll(paths);
            
            //add in the dependency jars as a virtual WEB-INF/lib entry
            if (path.startsWith(WEB_INF_LIB_PREFIX))
            {
                for (String fileName : _webInfJarMap.keySet())
                {
                    // Return all jar files from class path
                    allPaths.add(WEB_INF_LIB_PREFIX + "/" + fileName);
                }
            }
            else if (path.startsWith(WEB_INF_CLASSES_PREFIX))
            {
                int i=0;
               
                while (i < _webInfClasses.size())
                {
                    String newPath = path.replace(WEB_INF_CLASSES_PREFIX, _webInfClasses.get(i).getPath());
                    allPaths.addAll(super.getResourcePaths(newPath));
                    i++;
                }
            }
            return allPaths;
        }
        return paths;
    }
    
    /* ------------------------------------------------------------ */
    public String addPattern (String s, String pattern)
    {
        if (s == null)
            s = "";
        else
            s = s.trim();
        
        if (!s.contains(pattern))
        {
            if (s.length() != 0)
                s = s + "|";
            s = s + pattern;
        }
        
        return s;
    }
    
    
    /* ------------------------------------------------------------ */
    public void initCDI()
    {
        Class cdiInitializer = null;
        try
        {
            cdiInitializer = Thread.currentThread().getContextClassLoader().loadClass("org.eclipse.jetty.cdi.servlet.JettyWeldInitializer");
            Method initWebAppMethod = cdiInitializer.getMethod("initWebApp", new Class[]{WebAppContext.class});
            initWebAppMethod.invoke(null, new Object[]{this});
        }
        catch (ClassNotFoundException e)
        {
            LOG.debug("o.e.j.cdi.servlet.JettyWeldInitializer not found, no cdi integration available");
        }
        catch (NoSuchMethodException e)
        {
            LOG.warn("o.e.j.cdi.servlet.JettyWeldInitializer.initWebApp() not found, no cdi integration available");
        }
        catch (Exception e)
        {
           LOG.warn("Problem initializing cdi", e);
        }
    }
}<|MERGE_RESOLUTION|>--- conflicted
+++ resolved
@@ -82,15 +82,9 @@
     private String _jettyEnvXml;
     private List<Overlay> _overlays;
     private Resource _quickStartWebXml;
-<<<<<<< HEAD
-=======
     private String _originAttribute;
     private boolean _generateOrigin;
    
-    
- 
->>>>>>> 40d9e56d
-    
     /**
      * Set the "org.eclipse.jetty.server.webapp.ContainerIncludeJarPattern" with a pattern for matching jars on
      * container classpath to scan. This is analogous to the WebAppContext.setAttribute() call.
@@ -323,43 +317,7 @@
     }
     
    
-<<<<<<< HEAD
-=======
-    
-    /* ------------------------------------------------------------ */
-    @Override
-    protected void startWebapp() throws Exception
-    {
-        if (isGenerateQuickStart())
-        {
-            if (getQuickStartWebDescriptor() == null)
-                throw new IllegalStateException ("No location to generate quickstart descriptor");
-
-            QuickStartDescriptorGenerator generator = new QuickStartDescriptorGenerator(this, _preconfigProcessor.getXML(), _originAttribute, _generateOrigin);
-            try (FileOutputStream fos = new FileOutputStream(getQuickStartWebDescriptor().getFile()))
-            {
-                generator.generateQuickStartWebXml(fos);
-            }
-        }
-        else
-        {
-            if (LOG.isDebugEnabled()) { LOG.debug("Calling full start on webapp");}
-            super.startWebapp();
-        }
-    }
-    
-    /* ------------------------------------------------------------ */
-    @Override
-    protected void stopWebapp() throws Exception
-    {
-        if (isGenerateQuickStart())
-            return;
-
-        if (LOG.isDebugEnabled()) { LOG.debug("Calling stop of fully started webapp");}
-        super.stopWebapp();
-    }
-    
->>>>>>> 40d9e56d
+
     /* ------------------------------------------------------------ */
     @Override
     public void doStart () throws Exception
@@ -367,16 +325,21 @@
         //choose if this will be a quickstart or normal start
         if (!isGenerateQuickStart() && getQuickStartWebDescriptor() != null)
         {
-            QuickStartConfiguration quickStart = new MavenQuickStartConfiguration();
+            MavenQuickStartConfiguration quickStart = new MavenQuickStartConfiguration();
             quickStart.setMode(Mode.QUCKSTART);
+            quickStart.setQuickStartWebXml(getQuickStartWebDescriptor());
             addConfiguration(quickStart);
         }
         else
         { 
             if (isGenerateQuickStart())
             {
-                QuickStartConfiguration quickStart = new MavenQuickStartConfiguration();
+                MavenQuickStartConfiguration quickStart = new MavenQuickStartConfiguration();
                 quickStart.setMode(Mode.GENERATE);
+                quickStart.getGenerator().setGenerateOrigin(isGenerateOrigin());
+                quickStart.getGenerator().setOriginAttribute(getOriginAttribute());
+                quickStart.setQuickStartWebXml(getQuickStartWebDescriptor());
+                quickStart.getGenerator().setQuickStartWebXml(getQuickStartWebDescriptor());
                 addConfiguration(quickStart);
             }
         }
@@ -439,8 +402,6 @@
             {
                 if (c instanceof EnvConfiguration && getJettyEnvXml() != null)
                     ((EnvConfiguration)c).setJettyEnvXml(Resource.toURL(new File(getJettyEnvXml())));
-                else if (c instanceof MavenQuickStartConfiguration && getQuickStartWebDescriptor() != null)
-                    ((MavenQuickStartConfiguration)c).setQuickStartWebXml(getQuickStartWebDescriptor());         
             }
         }
         catch(Exception e)
