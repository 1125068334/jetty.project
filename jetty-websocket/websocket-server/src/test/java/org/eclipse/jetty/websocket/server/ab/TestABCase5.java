--- conflicted
+++ resolved
@@ -14,9 +14,9 @@
 import org.eclipse.jetty.websocket.api.WebSocketAdapter;
 import org.eclipse.jetty.websocket.frames.BaseFrame;
 import org.eclipse.jetty.websocket.frames.CloseFrame;
+import org.eclipse.jetty.websocket.frames.DataFrame.TextFrame;
 import org.eclipse.jetty.websocket.frames.FrameBuilder;
 import org.eclipse.jetty.websocket.frames.PongFrame;
-import org.eclipse.jetty.websocket.frames.TextFrame;
 import org.eclipse.jetty.websocket.generator.FrameGenerator;
 import org.eclipse.jetty.websocket.protocol.OpCode;
 import org.eclipse.jetty.websocket.server.ByteBufferAssert;
@@ -150,13 +150,8 @@
             client.expectUpgradeResponse();
 
             String fragment1 = "fragment1";
-<<<<<<< HEAD
             ByteBuffer frame1 = FrameBuilder.ping().fin(false).payload(fragment1.getBytes()).asByteBuffer();
-          
-=======
-            ByteBuffer frame1 = FrameBuilder.pingFrame().isFin(false).withPayload(fragment1.getBytes()).asByteBuffer();
-
->>>>>>> 70ff05e9
+        
             client.writeRaw(frame1);
 
             String fragment2 = "fragment2";
@@ -242,24 +237,15 @@
 
             String fragment1 = "fragment1";
 
-<<<<<<< HEAD
             ByteBuffer frame1 = FrameBuilder.pong().fin(false).payload(fragment1.getBytes()).asByteBuffer();
                         
-=======
-            ByteBuffer frame1 = FrameBuilder.pongFrame().isFin(false).withPayload(fragment1.getBytes()).asByteBuffer();
-
->>>>>>> 70ff05e9
+
             client.writeRaw(frame1);
 
             String fragment2 = "fragment2";
 
-<<<<<<< HEAD
             ByteBuffer frame2 = FrameBuilder.continuation().fin(false).payload(fragment2.getBytes()).asByteBuffer();
           
-=======
-            ByteBuffer frame2 = FrameBuilder.continuationFrame().isFin(false).withPayload(fragment2.getBytes()).asByteBuffer();
-
->>>>>>> 70ff05e9
             client.writeRaw(frame2);
 
             // Read frame
