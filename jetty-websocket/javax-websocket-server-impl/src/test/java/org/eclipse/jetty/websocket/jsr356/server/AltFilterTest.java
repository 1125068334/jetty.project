--- conflicted
+++ resolved
@@ -71,13 +71,8 @@
             try
             {
                 client.start();
-<<<<<<< HEAD
                 JettyEchoSocket clientSocket = new JettyEchoSocket();
-                Future<Session> clientConnectFuture = client.connect(clientSocket,uri.resolve("echo"));
-=======
-                JettyEchoSocket clientEcho = new JettyEchoSocket();
-                Future<Session> future = client.connect(clientEcho,uri.resolve("echo;jsession=xyz"));
->>>>>>> 90a90d6c
+                Future<Session> clientConnectFuture = client.connect(clientSocket,uri.resolve("echo;jsession=xyz"));
                 // wait for connect
                 Session clientSession = clientConnectFuture.get(5,TimeUnit.SECONDS);
                 clientSocket.sendMessage("Hello Echo");
