//
//  ========================================================================
//  Copyright (c) 1995-2019 Mort Bay Consulting Pty. Ltd.
//  ------------------------------------------------------------------------
//  All rights reserved. This program and the accompanying materials
//  are made available under the terms of the Eclipse Public License v1.0
//  and Apache License v2.0 which accompanies this distribution.
//
//      The Eclipse Public License is available at
//      http://www.eclipse.org/legal/epl-v10.html
//
//      The Apache License v2.0 is available at
//      http://www.opensource.org/licenses/apache2.0.php
//
//  You may elect to redistribute this code under either of these licenses.
//  ========================================================================
//

package org.eclipse.jetty.websocket.core.client;

import java.io.IOException;
import java.net.URI;
import java.util.ArrayList;
import java.util.Arrays;
<<<<<<< HEAD
import java.util.List;
=======
import java.util.Base64;
import java.util.List;
import java.util.Locale;
import java.util.Map;
>>>>>>> 2dbd19f9
import java.util.concurrent.CompletableFuture;
import java.util.concurrent.Executor;
import java.util.function.Consumer;

import org.eclipse.jetty.client.HttpClient;
import org.eclipse.jetty.client.HttpConversation;
import org.eclipse.jetty.client.HttpRequest;
import org.eclipse.jetty.client.HttpResponse;
import org.eclipse.jetty.client.HttpUpgrader;
import org.eclipse.jetty.client.api.Request;
import org.eclipse.jetty.client.api.Response;
import org.eclipse.jetty.client.api.Result;
import org.eclipse.jetty.http.HttpField;
import org.eclipse.jetty.http.HttpFields;
import org.eclipse.jetty.http.HttpHeader;
import org.eclipse.jetty.http.HttpScheme;
import org.eclipse.jetty.http.HttpStatus;
import org.eclipse.jetty.http.HttpVersion;
import org.eclipse.jetty.io.ByteBufferPool;
import org.eclipse.jetty.io.EndPoint;
import org.eclipse.jetty.util.Callback;
import org.eclipse.jetty.util.QuotedStringTokenizer;
import org.eclipse.jetty.util.StringUtil;
import org.eclipse.jetty.util.log.Log;
import org.eclipse.jetty.util.log.Logger;
import org.eclipse.jetty.util.thread.Scheduler;
import org.eclipse.jetty.websocket.core.Behavior;
import org.eclipse.jetty.websocket.core.ExtensionConfig;
import org.eclipse.jetty.websocket.core.FrameHandler;
import org.eclipse.jetty.websocket.core.UpgradeException;
import org.eclipse.jetty.websocket.core.WebSocketConstants;
import org.eclipse.jetty.websocket.core.WebSocketException;
import org.eclipse.jetty.websocket.core.internal.ExtensionStack;
import org.eclipse.jetty.websocket.core.internal.Negotiated;
import org.eclipse.jetty.websocket.core.internal.WebSocketConnection;
import org.eclipse.jetty.websocket.core.internal.WebSocketCoreSession;

public abstract class ClientUpgradeRequest extends HttpRequest implements Response.CompleteListener, HttpUpgrader.Factory
{
    public static ClientUpgradeRequest from(WebSocketCoreClient webSocketClient, URI requestURI, FrameHandler frameHandler)
    {
        return new ClientUpgradeRequest(webSocketClient, requestURI)
        {
            @Override
            public FrameHandler getFrameHandler()
            {
                return frameHandler;
            }
        };
    }

    private static final Logger LOG = Log.getLogger(ClientUpgradeRequest.class);
    protected final CompletableFuture<FrameHandler.CoreSession> futureCoreSession;
    private final WebSocketCoreClient wsClient;
    private FrameHandler frameHandler;
    private FrameHandler.ConfigurationCustomizer customizer = new FrameHandler.ConfigurationCustomizer();
    private List<UpgradeListener> upgradeListeners = new ArrayList<>();
    private List<ExtensionConfig> requestedExtensions = new ArrayList<>();

    public ClientUpgradeRequest(WebSocketCoreClient webSocketClient, URI requestURI)
    {
        super(webSocketClient.getHttpClient(), new HttpConversation(), requestURI);

        // Validate websocket URI
        if (!requestURI.isAbsolute())
        {
            throw new IllegalArgumentException("WebSocket URI must be absolute");
        }

        if (StringUtil.isBlank(requestURI.getScheme()))
        {
            throw new IllegalArgumentException("WebSocket URI must include a scheme");
        }

        String scheme = requestURI.getScheme();
        if (!HttpScheme.WS.is(scheme) && !HttpScheme.WSS.is(scheme))
        {
            throw new IllegalArgumentException("WebSocket URI scheme only supports [ws] and [wss], not [" + scheme + "]");
        }

        if (requestURI.getHost() == null)
        {
            throw new IllegalArgumentException("Invalid WebSocket URI: host not present");
        }

        this.wsClient = webSocketClient;
        this.futureCoreSession = new CompletableFuture<>();
    }

    public void setConfiguration(FrameHandler.ConfigurationCustomizer config)
    {
        config.customize(customizer);
    }

    public void addListener(UpgradeListener listener)
    {
        upgradeListeners.add(listener);
    }

    public void addExtensions(ExtensionConfig... configs)
    {
        requestedExtensions.addAll(Arrays.asList(configs));
    }

    public void addExtensions(String... configs)
    {
        for (String config : configs)
        {
            requestedExtensions.add(ExtensionConfig.parse(config));
        }
    }

    public List<ExtensionConfig> getExtensions()
    {
<<<<<<< HEAD
        return getHeaders().getCSV(HttpHeader.SEC_WEBSOCKET_EXTENSIONS, true)
            .stream()
            .map(ExtensionConfig::parse)
            .collect(Collectors.toList());
=======
        return requestedExtensions;
>>>>>>> 2dbd19f9
    }

    public void setExtensions(List<ExtensionConfig> configs)
    {
        requestedExtensions = configs;
    }

    public List<String> getSubProtocols()
    {
        return getHeaders().getCSV(HttpHeader.SEC_WEBSOCKET_SUBPROTOCOL, true);
    }

    public void setSubProtocols(String... protocols)
    {
        HttpFields headers = getHeaders();
        headers.remove(HttpHeader.SEC_WEBSOCKET_SUBPROTOCOL);
        for (String protocol : protocols)
        {
            headers.add(HttpHeader.SEC_WEBSOCKET_SUBPROTOCOL, protocol);
        }
    }

    public void setSubProtocols(List<String> protocols)
    {
        HttpFields headers = getHeaders();
        headers.remove(HttpHeader.SEC_WEBSOCKET_SUBPROTOCOL);
        for (String protocol : protocols)
        {
            headers.add(HttpHeader.SEC_WEBSOCKET_SUBPROTOCOL, protocol);
        }
    }

    @Override
    public void send(final Response.CompleteListener listener)
    {
        try
        {
            frameHandler = getFrameHandler();
            if (frameHandler == null)
                throw new IllegalArgumentException("FrameHandler could not be created");
        }
        catch (Throwable t)
        {
            throw new IllegalArgumentException("FrameHandler could not be created", t);
        }

        super.send(listener);
    }

    public CompletableFuture<FrameHandler.CoreSession> sendAsync()
    {
        send(this);
        return futureCoreSession;
    }

    @SuppressWarnings("Duplicates")
    @Override
    public void onComplete(Result result)
    {
        if (LOG.isDebugEnabled())
        {
            LOG.debug("onComplete() - {}", result);
        }

        URI requestURI = result.getRequest().getURI();
        Response response = result.getResponse();
        int responseStatusCode = response.getStatus();
        String responseLine = responseStatusCode + " " + response.getReason();

        if (result.isFailed())
        {
            if (LOG.isDebugEnabled())
            {
                if (result.getFailure() != null)
                    LOG.debug("General Failure", result.getFailure());
                if (result.getRequestFailure() != null)
                    LOG.debug("Request Failure", result.getRequestFailure());
                if (result.getResponseFailure() != null)
                    LOG.debug("Response Failure", result.getResponseFailure());
            }

            Throwable failure = result.getFailure();
            boolean wrapFailure = !(failure instanceof IOException) && !(failure instanceof UpgradeException);
            if (wrapFailure)
                failure = new UpgradeException(requestURI, responseStatusCode, responseLine, failure);
            handleException(failure);
            return;
        }

        if (responseStatusCode != HttpStatus.SWITCHING_PROTOCOLS_101)
        {
            // Failed to upgrade (other reason)
            handleException(new UpgradeException(requestURI, responseStatusCode,
                "Failed to upgrade to websocket: Unexpected HTTP Response Status Code: " + responseLine));
        }
    }

    protected void handleException(Throwable failure)
    {
        futureCoreSession.completeExceptionally(failure);
        if (frameHandler != null)
        {
            try
            {
                frameHandler.onError(failure, Callback.NOOP);
            }
            catch (Throwable t)
            {
                LOG.warn("FrameHandler onError threw", t);
            }
        }
    }

    @Override
    public HttpUpgrader newHttpUpgrader(HttpVersion version)
    {
        if (version == HttpVersion.HTTP_1_1)
            return new HttpUpgraderOverHTTP(this);
        else if (version == HttpVersion.HTTP_2)
            return new HttpUpgraderOverHTTP2(this);
        else
            throw new UnsupportedOperationException("Unsupported HTTP version for upgrade: " + version);
    }

    /**
     * Allow for overridden customization of endpoint (such as special transport level properties: e.g. TCP keepAlive)
     */
    protected void customize(EndPoint endPoint)
    {
    }

    protected WebSocketConnection newWebSocketConnection(EndPoint endPoint, Executor executor, Scheduler scheduler, ByteBufferPool byteBufferPool, WebSocketCoreSession coreSession)
    {
        return new WebSocketConnection(endPoint, executor, scheduler, byteBufferPool, coreSession);
    }

    protected WebSocketCoreSession newWebSocketCoreSession(FrameHandler handler, Negotiated negotiated)
    {
        return new WebSocketCoreSession(handler, Behavior.CLIENT, negotiated);
    }

    public abstract FrameHandler getFrameHandler();

    void requestComplete()
    {
        notifyUpgradeListeners((listener) -> listener.onHandshakeRequest(this));
    }

    private void notifyUpgradeListeners(Consumer<UpgradeListener> action)
    {
        for (UpgradeListener listener : upgradeListeners)
        {
            try
            {
                action.accept(listener);
            }
            catch (Throwable t)
            {
                LOG.info("Exception while invoking listener " + listener, t);
            }
        }
    }

    public void upgrade(HttpResponse response, EndPoint endPoint)
    {
        // Parse the Negotiated Extensions
        List<ExtensionConfig> negotiatedExtensions = new ArrayList<>();
        HttpField extField = response.getHeaders().getField(HttpHeader.SEC_WEBSOCKET_EXTENSIONS);
        if (extField != null)
        {
            String[] extValues = extField.getValues();
            if (extValues != null)
            {
                for (String extVal : extValues)
                {
                    QuotedStringTokenizer tok = new QuotedStringTokenizer(extVal, ",");
                    while (tok.hasMoreTokens())
                    {
                        negotiatedExtensions.add(ExtensionConfig.parse(tok.nextToken()));
                    }
                }
            }
        }

        // Put requested internal Extensions into the negotiatedExtension list.
        int i = 0;
        for (ExtensionConfig reqConfig : requestedExtensions)
        {
            if (reqConfig.isInternalExtension())
                negotiatedExtensions.add(i++, reqConfig);
            else if (i < negotiatedExtensions.size() && reqConfig.getName().equals(negotiatedExtensions.get(i).getName()))
                i++;
        }

        // Verify the Negotiated Extensions
        for (ExtensionConfig config : negotiatedExtensions)
        {
            if (config.getName().startsWith("@"))
                continue;

            boolean wasRequested = false;
            for (ExtensionConfig requestedConfig : requestedExtensions)
            {
                if (config.getName().equalsIgnoreCase(requestedConfig.getName()))
                {
                    for (Map.Entry<String, String> entry : requestedConfig.getInternalParameters())
                    {
                        config.setParameter(entry.getKey(), entry.getValue());
                    }

                    wasRequested = true;
                    break;
                }
            }
            if (!wasRequested)
                throw new WebSocketException("Upgrade failed: Sec-WebSocket-Extensions contained extension not requested");

            long numExtsWithSameName = negotiatedExtensions.stream().filter(c -> config.getName().equalsIgnoreCase(c.getName())).count();
            if (numExtsWithSameName > 1)
                throw new WebSocketException("Upgrade failed: Sec-WebSocket-Extensions contained more than one extension of the same name");
        }

        // Negotiate the extension stack
        ExtensionStack extensionStack = new ExtensionStack(wsClient.getWebSocketComponents(), Behavior.CLIENT);
        extensionStack.negotiate(requestedExtensions, negotiatedExtensions);

        // Get the negotiated subprotocol
        String negotiatedSubProtocol = null;
        HttpField subProtocolField = response.getHeaders().getField(HttpHeader.SEC_WEBSOCKET_SUBPROTOCOL);
        if (subProtocolField != null)
        {
            String[] values = subProtocolField.getValues();
            if (values != null)
            {
                if (values.length > 1)
                    throw new WebSocketException("Upgrade failed: Too many WebSocket subprotocol's in response: " + Arrays.toString(values));
                else if (values.length == 1)
                    negotiatedSubProtocol = values[0];
            }
        }

        // Verify the negotiated subprotocol
        List<String> offeredSubProtocols = getSubProtocols();
        if (negotiatedSubProtocol == null && !offeredSubProtocols.isEmpty())
            throw new WebSocketException("Upgrade failed: no subprotocol selected from offered subprotocols ");
        if (negotiatedSubProtocol != null && !offeredSubProtocols.contains(negotiatedSubProtocol))
            throw new WebSocketException("Upgrade failed: subprotocol [" + negotiatedSubProtocol + "] not found in offered subprotocols " + offeredSubProtocols);

        // We can upgrade
        customize(endPoint);

        Request request = response.getRequest();
        Negotiated negotiated = new Negotiated(
            request.getURI(),
            negotiatedSubProtocol,
            HttpScheme.HTTPS.is(request.getScheme()), // TODO better than this?
            extensionStack,
            WebSocketConstants.SPEC_VERSION_STRING);

        WebSocketCoreSession coreSession = newWebSocketCoreSession(frameHandler, negotiated);
        customizer.customize(coreSession);

        HttpClient httpClient = wsClient.getHttpClient();
        WebSocketConnection wsConnection = newWebSocketConnection(endPoint, httpClient.getExecutor(), httpClient.getScheduler(), httpClient.getByteBufferPool(), coreSession);
        wsClient.getEventListeners().forEach(wsConnection::addEventListener);
        coreSession.setWebSocketConnection(wsConnection);
        notifyUpgradeListeners((listener) -> listener.onHandshakeResponse(this, response));

        // Now swap out the connection
        try
        {
            endPoint.upgrade(wsConnection);
            futureCoreSession.complete(coreSession);
        }
        catch (Throwable t)
        {
            futureCoreSession.completeExceptionally(t);
        }
    }
<<<<<<< HEAD
=======

    /**
     * Allow for overridden customization of endpoint (such as special transport level properties: e.g. TCP keepAlive)
     *
     * @see <a href="https://github.com/eclipse/jetty.project/issues/1811">Issue #1811 - Customization of WebSocket Connections via WebSocketPolicy</a>
     */
    protected void customize(EndPoint endp)
    {
    }

    protected WebSocketConnection newWebSocketConnection(EndPoint endp, Executor executor, Scheduler scheduler, ByteBufferPool byteBufferPool, WebSocketCoreSession coreSession)
    {
        return new WebSocketConnection(endp, executor, scheduler, byteBufferPool, coreSession);
    }

    protected WebSocketCoreSession newWebSocketCoreSession(FrameHandler handler, Negotiated negotiated)
    {
        return new WebSocketCoreSession(handler, Behavior.CLIENT, negotiated);
    }

    public abstract FrameHandler getFrameHandler();

    private final String genRandomKey()
    {
        byte[] bytes = new byte[16];
        ThreadLocalRandom.current().nextBytes(bytes);
        return Base64.getEncoder().encodeToString(bytes);
    }

    private void initWebSocketHeaders()
    {
        method(HttpMethod.GET);
        version(HttpVersion.HTTP_1_1);

        // The Upgrade Headers
        setHeaderIfNotPresent(HttpHeader.UPGRADE, "websocket");
        setHeaderIfNotPresent(HttpHeader.CONNECTION, "Upgrade");

        // The WebSocket Headers
        setHeaderIfNotPresent(HttpHeader.SEC_WEBSOCKET_KEY, genRandomKey());
        setHeaderIfNotPresent(HttpHeader.SEC_WEBSOCKET_VERSION, WebSocketConstants.SPEC_VERSION_STRING);

        // (Per the hybi list): Add no-cache headers to avoid compatibility issue.
        // There are some proxies that rewrite "Connection: upgrade"
        // to "Connection: close" in the response if a request doesn't contain
        // these headers.
        setHeaderIfNotPresent(HttpHeader.PRAGMA, "no-cache");
        setHeaderIfNotPresent(HttpHeader.CACHE_CONTROL, "no-cache");

        // Add extensions header filtering out internal extensions and internal parameters.
        HttpFields headers = getHeaders();
        for (ExtensionConfig config : requestedExtensions)
        {
            if (config.getName().startsWith("@"))
                continue;
            headers.add(HttpHeader.SEC_WEBSOCKET_EXTENSIONS, config.getParameterizedNameWithoutInternalParams());
        }

        // Notify upgrade hooks
        notifyUpgradeListeners((listener) -> listener.onHandshakeRequest(this));
    }

    private void setHeaderIfNotPresent(HttpHeader header, String value)
    {
        if (!getHeaders().contains(header))
        {
            getHeaders().put(header, value);
        }
    }

    private void notifyUpgradeListeners(Consumer<UpgradeListener> action)
    {
        for (UpgradeListener listener : upgradeListeners)
        {
            try
            {
                action.accept(listener);
            }
            catch (Throwable t)
            {
                LOG.warn("Unhandled error: " + t.getMessage(), t);
            }
        }
    }
>>>>>>> 2dbd19f9
}<|MERGE_RESOLUTION|>--- conflicted
+++ resolved
@@ -22,14 +22,8 @@
 import java.net.URI;
 import java.util.ArrayList;
 import java.util.Arrays;
-<<<<<<< HEAD
 import java.util.List;
-=======
-import java.util.Base64;
-import java.util.List;
-import java.util.Locale;
 import java.util.Map;
->>>>>>> 2dbd19f9
 import java.util.concurrent.CompletableFuture;
 import java.util.concurrent.Executor;
 import java.util.function.Consumer;
@@ -144,14 +138,7 @@
 
     public List<ExtensionConfig> getExtensions()
     {
-<<<<<<< HEAD
-        return getHeaders().getCSV(HttpHeader.SEC_WEBSOCKET_EXTENSIONS, true)
-            .stream()
-            .map(ExtensionConfig::parse)
-            .collect(Collectors.toList());
-=======
         return requestedExtensions;
->>>>>>> 2dbd19f9
     }
 
     public void setExtensions(List<ExtensionConfig> configs)
@@ -297,6 +284,15 @@
 
     void requestComplete()
     {
+        // Add extensions header filtering out internal extensions and internal parameters.
+        HttpFields headers = getHeaders();
+        for (ExtensionConfig config : requestedExtensions)
+        {
+            if (config.getName().startsWith("@"))
+                continue;
+            headers.add(HttpHeader.SEC_WEBSOCKET_EXTENSIONS, config.getParameterizedNameWithoutInternalParams());
+        }
+
         notifyUpgradeListeners((listener) -> listener.onHandshakeRequest(this));
     }
 
@@ -431,91 +427,4 @@
             futureCoreSession.completeExceptionally(t);
         }
     }
-<<<<<<< HEAD
-=======
-
-    /**
-     * Allow for overridden customization of endpoint (such as special transport level properties: e.g. TCP keepAlive)
-     *
-     * @see <a href="https://github.com/eclipse/jetty.project/issues/1811">Issue #1811 - Customization of WebSocket Connections via WebSocketPolicy</a>
-     */
-    protected void customize(EndPoint endp)
-    {
-    }
-
-    protected WebSocketConnection newWebSocketConnection(EndPoint endp, Executor executor, Scheduler scheduler, ByteBufferPool byteBufferPool, WebSocketCoreSession coreSession)
-    {
-        return new WebSocketConnection(endp, executor, scheduler, byteBufferPool, coreSession);
-    }
-
-    protected WebSocketCoreSession newWebSocketCoreSession(FrameHandler handler, Negotiated negotiated)
-    {
-        return new WebSocketCoreSession(handler, Behavior.CLIENT, negotiated);
-    }
-
-    public abstract FrameHandler getFrameHandler();
-
-    private final String genRandomKey()
-    {
-        byte[] bytes = new byte[16];
-        ThreadLocalRandom.current().nextBytes(bytes);
-        return Base64.getEncoder().encodeToString(bytes);
-    }
-
-    private void initWebSocketHeaders()
-    {
-        method(HttpMethod.GET);
-        version(HttpVersion.HTTP_1_1);
-
-        // The Upgrade Headers
-        setHeaderIfNotPresent(HttpHeader.UPGRADE, "websocket");
-        setHeaderIfNotPresent(HttpHeader.CONNECTION, "Upgrade");
-
-        // The WebSocket Headers
-        setHeaderIfNotPresent(HttpHeader.SEC_WEBSOCKET_KEY, genRandomKey());
-        setHeaderIfNotPresent(HttpHeader.SEC_WEBSOCKET_VERSION, WebSocketConstants.SPEC_VERSION_STRING);
-
-        // (Per the hybi list): Add no-cache headers to avoid compatibility issue.
-        // There are some proxies that rewrite "Connection: upgrade"
-        // to "Connection: close" in the response if a request doesn't contain
-        // these headers.
-        setHeaderIfNotPresent(HttpHeader.PRAGMA, "no-cache");
-        setHeaderIfNotPresent(HttpHeader.CACHE_CONTROL, "no-cache");
-
-        // Add extensions header filtering out internal extensions and internal parameters.
-        HttpFields headers = getHeaders();
-        for (ExtensionConfig config : requestedExtensions)
-        {
-            if (config.getName().startsWith("@"))
-                continue;
-            headers.add(HttpHeader.SEC_WEBSOCKET_EXTENSIONS, config.getParameterizedNameWithoutInternalParams());
-        }
-
-        // Notify upgrade hooks
-        notifyUpgradeListeners((listener) -> listener.onHandshakeRequest(this));
-    }
-
-    private void setHeaderIfNotPresent(HttpHeader header, String value)
-    {
-        if (!getHeaders().contains(header))
-        {
-            getHeaders().put(header, value);
-        }
-    }
-
-    private void notifyUpgradeListeners(Consumer<UpgradeListener> action)
-    {
-        for (UpgradeListener listener : upgradeListeners)
-        {
-            try
-            {
-                action.accept(listener);
-            }
-            catch (Throwable t)
-            {
-                LOG.warn("Unhandled error: " + t.getMessage(), t);
-            }
-        }
-    }
->>>>>>> 2dbd19f9
 }