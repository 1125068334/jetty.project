--- conflicted
+++ resolved
@@ -1,5 +1,34 @@
-<<<<<<< HEAD
 jetty-9.3.0-SNAPSHOT
+
+jetty-9.2.11.v20150529 - 29 May 2015
+ + 461499 ConnectionPool may leak connections.
+ + 463579 Add support for 308 status code.
+ + 464292 Implement stream-based transformer for AsyncMiddleManServlet.
+ + 464438 ClassFileTransformer support in
+   org.eclipse.jetty.webapp.WebAppClassLoader broken
+ + 464740 DosFilter whiteList check improvement
+ + 464869 PathResource.addPath allows absolute resolution.
+ + 464989 AbstractSessionManager.removeEventListener() should remove
+   HttpSessionIdListener
+ + 465053 Prevent gzip buffer overflow on complete
+ + 465181 HttpParser parse full end chunk.
+ + 465202 Forked Mojo does not extract war overlays/dependencies
+ + 465359 Resource.newResource(String res, boolean useCache) does not use
+   useCache argument
+ + 465360 URLResource.addPath should use _useCaches setting to create new
+   Resource
+ + 465700 NullPointerException in ResourceHandler with welcome files
+ + 465734 DosFilter whitelist bit pattern fix
+ + 465747 Jetty is failing to process all HTTP OPTIONS requests.
+ + 466329 Fixed local only TestFilter
+ + 467276 NPE protection in SslContextFactory
+ + 467603 Response 401 from server hangs client.
+ + 467936 w Check HttpOutput aggregateSize is < bufferSize
+ + 468008 Scanner ignores directory length
+ + 468421 HttpClient#send fails with IllegalArgumentException on non-lowercase
+   schemes.
+ + 468714 SelectorManager updateKey race without submit
+ + 468747 XSS vulnerability in HttpSpiContextHandler
 
 jetty-9.3.0.RC0 - 12 May 2015
  + 414479 Add WebSocketPingPongListener for those that want PING/PONG payload
@@ -30,9 +59,6 @@
  + 460671 Rationalize property names.
  + 460746 HttpConfiguration#setPersistentConnectionsEnabled(boolean)
  + 461415 Maven Jetty Plugin ignores ZIP overlays
-=======
-jetty-9.2.11.v20150529 - 29 May 2015
->>>>>>> 9306477f
  + 461499 ConnectionPool may leak connections.
  + 461919 Use osgi-friendly serviceloader mechanism for WebSocketServletFactory
  + 461941 JMX Remote host:port set from start properties
@@ -87,7 +113,6 @@
    Part.write(filename)
  + 466283 Support specifying ALPN protocols in HTTP2Client.
  + 466329 Fixed local only TestFilter
-<<<<<<< HEAD
  + 466618 Partial WebSocket Text delivery does not like incomplete UTF8
    sequences
  + 466619 Add WebSocketFrameListener for receiving WebSocket Frame information
@@ -101,6 +126,16 @@
  + 467036 WebSocketClient fails to process immediate frames from server
  + 467043 WebSocketClient close codes on protocol violation reported as policy
    violation
+
+jetty-9.2.11.M0 - 25 March 2015
+ + 454934 WebSocketClient / connectToServer can block indefinitely during
+   upgrade failure
+ + 459273 Redundant license notices
+ + 461499 ConnectionPool may leak connections.
+ + 461919 Use osgi-friendly serviceloader mechanism for WebSocketServletFactory
+ + 461941 JMX Remote host:port set from start properties
+ + 462546 ShutdownMonitor should bind to jetty.host
+ + 462616 Race between finishing a connect and timing it out.
 
 jetty-9.3.0.M2 - 11 March 2015
  + 383207 Use BundleFileLocatorHelperFactory to obtain BundleFileLocatorHelper
@@ -244,6 +279,123 @@
  + 461623 BufferUtil.writeTo does not update position consistently
  + 461643 HttpContent.advance() race.
 
+jetty-9.2.10.v20150310 - 10 March 2015
+ + 445518 Provide different error callbacks to ProxyServlet.
+ + 456521 ShutdownHandler should shut down more gracefully
+ + 458140 Added DispatcherType support to RewriteHandler
+ + 460769 ClientUpgradeRequest sends cookies in the wrong format
+ + 460905 Make sure TimeoutCompleteListener is cancelled if the request cannot
+   be sent.
+ + 461070 Handle setReadListener on request with no content
+ + 461133 allow stop port to reuse address
+ + 461452 Double release of buffer by HttpReceiverOverHTTP
+ + 461499 ConnectionPool may leak connections.
+ + 461623 BufferUtil.writeTo does not update position consistently
+ + 461643 HttpContent.advance() race.
+
+jetty-9.2.9.v20150224 - 24 February 2015
+ + 459273 Redundant license notices
+ + 460176 When checking for precompiled jsp, ensure classname is present
+ + 460180 Jaas demo has wrong doco in html
+ + 460291 AsyncGzipFilter Mappings
+ + 460371 AsyncMiddleManServlet.GZipContentTransformer fails if last transform
+   has no output
+ + 460372 if web.xml does not contain jspc maven plugin insertionMarker
+   behavior is wrong
+ + 460443 Race condition releasing the response buffer.
+ + 460642 HttpParser error 400 can expose previous buffer contents in HTTP
+   status reason message
+
+jetty-9.2.8.v20150217 - 17 February 2015
+ + 451092 Connector will fail if HeaderListener return false.
+ + 455436 ProxyServlet sends two User-Agent values.
+ + 457893 Close temp jar resource
+ + 458101 added test for maxFormContentSize
+ + 458174 Example Jar Server
+ + 458175 multipart annotation on lazily loaded servlet does not work
+ + 458209 Length check for HttpMethod MOVE lookahead
+ + 458354 ALPNServerConnection.select negotiation.
+ + 458495 CompletableCallback may not notify failures.
+ + 458527 Implement an async proxy servlet that can perform content
+   transformations.
+ + 458568 JDBCLoginService javadoc incorrectly references HashLoginService
+ + 458849 org.eclipse.jetty.util.Uptime.DefaultImpl() not available on GAE
+ + 459006 master branch does not build on norwegian locale
+ + 459125 GzipHandler default mimeType behavior incorrect
+ + 459352 AsyncMiddleManServlet should set "Host:" header correctly in proxy to
+   remote request headers.
+ + 459490 Defining a duplicate error page in webdefault.xml and web.xml results
+   in an error
+ + 459542 AsyncMiddleManServlet race condition on first download content.
+ + 459560 jetty.sh handles start.d and no start.ini
+ + 459769 AsyncMiddleManServlet race condition on last download content.
+ + 459845 Support upgrade
+ + 459963 Failure writing content of a committed request leaks connections.
+
+jetty-9.2.7.v20150116 - 16 January 2015
+ + 420944 Hot Deployment of WAR when Context XML exists doesn't trigger
+   redeploy
+ + 448944 Provide m2e lifecycle mapping metadata for jetty-jspc-maven-plugin
+ + 452201 Set the container classloader for osgi during webbundle undeploy
+ + 454291 Added busy threads JMX attribute to QueuedThreadPool
+ + 454773 SSLConnection use on Android client results in loop
+ + 454954 Jetty osgi should skip fragment and required bundles that are in the
+   uninstalled state
+ + 454955 OSGi AnnotationParser should skip resources that are not in the
+   classpath and close the class inputstream when done scanning it
+ + 454983 Source bundles should not be singleton
+ + 455047 Update JASPI
+ + 455174 jetty-plus JNDI tests should use unique JNDI paths
+ + 455330 Multiple Jetty-ContextFilePath entries separated by commas doesn't
+   work
+ + 455476 Persist updated session expiry time for MongoSessionManager
+ + 455655 ensure multipart form-data parsing exception thrown to servlet
+ + 455863 Fixed jetty.sh handling of multiple JETTY_ARGS
+ + 456426 Exception on context undeploy from EnvConfiguration
+ + 456486 Jar containing ServiceContainerInitializer impl not found in TCCL in
+   osgi
+ + 456956 Reduce ThreadLocal.remove() weak reference garbage
+ + 457017 Reflective call to websocket methods that fail have ambiguous
+   exceptions
+ + 457032 Request sent from a failed CompleteListener due to connect timeout is
+   failed immediately.
+ + 457130 HTTPS request with IP host and HTTP proxy throws
+   IllegalArgumentException.
+ + 457696 JMX implementation should not be overridden by WebApp classes
+
+jetty-9.2.6.v20141205 - 05 December 2014
+ + 383207 Use BundleFileLocatorHelperFactory to obtain BundleFileLocatorHelper
+ + 443652 Remove dependency on java.lang.management classes
+ + 447472 Clear async context timeout on async static content
+ + 451529 Change sentinel class for finding jstl on classpath to
+   org.apache.taglibs.standard.tag.rt.core.WhenTag
+ + 451634 DefaultServlet: useFileMappedBuffer javadoc is misleading
+ + 452188 Delay dispatch until content optimisation.
+ + 452201 EnvConfiguration.destroy() should set the classloader
+ + 452246 Fixed SSL hang on last chunk
+ + 452261 Multiple servlets map to path *.jsp when using jsp-property-group
+ + 452424 Do not add Date header if already set
+ + 452516 Make HttpOutput aggregation size configurable.
+ + 453386 Jetty not working when configuring QueuedThreadPool with
+   minThreads=0.
+ + 453629 Fixed big write test
+ + 453793 _maxHeaderBytes>0 is not verified in parseNext() when in
+   State.CLOSED.
+ + 453801 Jetty does not check for already registered services when
+   bootstrapping
+ + 454157 HttpInput.consumeAll spins if input is in async mode.
+
+jetty-9.2.5.v20141112 - 12 November 2014
+ + 448446 org.eclipse.jetty.start.Main create classloader duplicate
+ + 449594 Handle ArrayTrie overflow with false return
+ + 449811 handle unquoted etags when gzipping
+ + 450467 Integer overflow in Session expiry calculation in MongoSessionManager
+ + 450483 Missing parameterization of etc/jetty-deploy.xml.
+ + 450484 Missing parameterization of etc/jetty-http[s].xml.
+ + 450855 GzipFilter MIGHT_COMPRESS exception
+ + 450873 Disable tests that downcaste wrapped GzipFilterResponses
+ + 450894 jetty.sh does not delete JETTY_STATE at start
+
 jetty-9.3.0.M1 - 03 November 2014
  + 376365 "jetty.sh start" returns 0 on failure
  + 396569 'bin/jetty.sh stop' reports 'OK' even when jetty was not running
@@ -319,143 +471,6 @@
  + 449038 WebSocketUpgradeFilter must support async.
  + 449175 Removed extra space in NCSA log
  + 449372 Make jvmArgs of jetty:run-forked configurable from command line
-=======
- + 467276 NPE protection in SslContextFactory
- + 467603 Response 401 from server hangs client.
- + 467936 w Check HttpOutput aggregateSize is < bufferSize
- + 468008 Scanner ignores directory length
- + 468421 HttpClient#send fails with IllegalArgumentException on non-lowercase
-   schemes.
- + 468714 SelectorManager updateKey race without submit
- + 468747 XSS vulnerability in HttpSpiContextHandler
->>>>>>> 9306477f
-
-jetty-9.2.11.M0 - 25 March 2015
- + 454934 WebSocketClient / connectToServer can block indefinitely during
-   upgrade failure
- + 459273 Redundant license notices
- + 461499 ConnectionPool may leak connections.
- + 461919 Use osgi-friendly serviceloader mechanism for WebSocketServletFactory
- + 461941 JMX Remote host:port set from start properties
- + 462546 ShutdownMonitor should bind to jetty.host
- + 462616 Race between finishing a connect and timing it out.
-
-jetty-9.2.10.v20150310 - 10 March 2015
- + 445518 Provide different error callbacks to ProxyServlet.
- + 456521 ShutdownHandler should shut down more gracefully
- + 458140 Added DispatcherType support to RewriteHandler
- + 460769 ClientUpgradeRequest sends cookies in the wrong format
- + 460905 Make sure TimeoutCompleteListener is cancelled if the request cannot
-   be sent.
- + 461070 Handle setReadListener on request with no content
- + 461133 allow stop port to reuse address
- + 461452 Double release of buffer by HttpReceiverOverHTTP
- + 461499 ConnectionPool may leak connections.
- + 461623 BufferUtil.writeTo does not update position consistently
- + 461643 HttpContent.advance() race.
-
-jetty-9.2.9.v20150224 - 24 February 2015
- + 459273 Redundant license notices
- + 460176 When checking for precompiled jsp, ensure classname is present
- + 460180 Jaas demo has wrong doco in html
- + 460291 AsyncGzipFilter Mappings
- + 460371 AsyncMiddleManServlet.GZipContentTransformer fails if last transform
-   has no output
- + 460372 if web.xml does not contain jspc maven plugin insertionMarker
-   behavior is wrong
- + 460443 Race condition releasing the response buffer.
- + 460642 HttpParser error 400 can expose previous buffer contents in HTTP
-   status reason message
-
-jetty-9.2.8.v20150217 - 17 February 2015
- + 451092 Connector will fail if HeaderListener return false.
- + 455436 ProxyServlet sends two User-Agent values.
- + 457893 Close temp jar resource
- + 458101 added test for maxFormContentSize
- + 458174 Example Jar Server
- + 458175 multipart annotation on lazily loaded servlet does not work
- + 458209 Length check for HttpMethod MOVE lookahead
- + 458354 ALPNServerConnection.select negotiation.
- + 458495 CompletableCallback may not notify failures.
- + 458527 Implement an async proxy servlet that can perform content
-   transformations.
- + 458568 JDBCLoginService javadoc incorrectly references HashLoginService
- + 458849 org.eclipse.jetty.util.Uptime.DefaultImpl() not available on GAE
- + 459006 master branch does not build on norwegian locale
- + 459125 GzipHandler default mimeType behavior incorrect
- + 459352 AsyncMiddleManServlet should set "Host:" header correctly in proxy to
-   remote request headers.
- + 459490 Defining a duplicate error page in webdefault.xml and web.xml results
-   in an error
- + 459542 AsyncMiddleManServlet race condition on first download content.
- + 459560 jetty.sh handles start.d and no start.ini
- + 459769 AsyncMiddleManServlet race condition on last download content.
- + 459845 Support upgrade
- + 459963 Failure writing content of a committed request leaks connections.
-
-jetty-9.2.7.v20150116 - 16 January 2015
- + 420944 Hot Deployment of WAR when Context XML exists doesn't trigger
-   redeploy
- + 448944 Provide m2e lifecycle mapping metadata for jetty-jspc-maven-plugin
- + 452201 Set the container classloader for osgi during webbundle undeploy
- + 454291 Added busy threads JMX attribute to QueuedThreadPool
- + 454773 SSLConnection use on Android client results in loop
- + 454954 Jetty osgi should skip fragment and required bundles that are in the
-   uninstalled state
- + 454955 OSGi AnnotationParser should skip resources that are not in the
-   classpath and close the class inputstream when done scanning it
- + 454983 Source bundles should not be singleton
- + 455047 Update JASPI
- + 455174 jetty-plus JNDI tests should use unique JNDI paths
- + 455330 Multiple Jetty-ContextFilePath entries separated by commas doesn't
-   work
- + 455476 Persist updated session expiry time for MongoSessionManager
- + 455655 ensure multipart form-data parsing exception thrown to servlet
- + 455863 Fixed jetty.sh handling of multiple JETTY_ARGS
- + 456426 Exception on context undeploy from EnvConfiguration
- + 456486 Jar containing ServiceContainerInitializer impl not found in TCCL in
-   osgi
- + 456956 Reduce ThreadLocal.remove() weak reference garbage
- + 457017 Reflective call to websocket methods that fail have ambiguous
-   exceptions
- + 457032 Request sent from a failed CompleteListener due to connect timeout is
-   failed immediately.
- + 457130 HTTPS request with IP host and HTTP proxy throws
-   IllegalArgumentException.
- + 457696 JMX implementation should not be overridden by WebApp classes
-
-jetty-9.2.6.v20141205 - 05 December 2014
- + 383207 Use BundleFileLocatorHelperFactory to obtain BundleFileLocatorHelper
- + 443652 Remove dependency on java.lang.management classes
- + 447472 Clear async context timeout on async static content
- + 451529 Change sentinel class for finding jstl on classpath to
-   org.apache.taglibs.standard.tag.rt.core.WhenTag
- + 451634 DefaultServlet: useFileMappedBuffer javadoc is misleading
- + 452188 Delay dispatch until content optimisation.
- + 452201 EnvConfiguration.destroy() should set the classloader
- + 452246 Fixed SSL hang on last chunk
- + 452261 Multiple servlets map to path *.jsp when using jsp-property-group
- + 452424 Do not add Date header if already set
- + 452516 Make HttpOutput aggregation size configurable.
- + 453386 Jetty not working when configuring QueuedThreadPool with
-   minThreads=0.
- + 453629 Fixed big write test
- + 453793 _maxHeaderBytes>0 is not verified in parseNext() when in
-   State.CLOSED.
- + 453801 Jetty does not check for already registered services when
-   bootstrapping
- + 454157 HttpInput.consumeAll spins if input is in async mode.
-
-jetty-9.2.5.v20141112 - 12 November 2014
- + 448446 org.eclipse.jetty.start.Main create classloader duplicate
- + 449594 Handle ArrayTrie overflow with false return
- + 449811 handle unquoted etags when gzipping
- + 450467 Integer overflow in Session expiry calculation in MongoSessionManager
- + 450483 Missing parameterization of etc/jetty-deploy.xml.
- + 450484 Missing parameterization of etc/jetty-http[s].xml.
- + 450855 GzipFilter MIGHT_COMPRESS exception
- + 450873 Disable tests that downcaste wrapped GzipFilterResponses
- + 450894 jetty.sh does not delete JETTY_STATE at start
 
 jetty-9.2.4.v20141103 - 03 November 2014
  + 376365 "jetty.sh start" returns 0 on failure
@@ -947,7 +962,7 @@
  + 423421 remove org.slf4j and org.ow2.asm from jetty-all artifact
  + 424171 Old javax.activation jar interferes with email sending
  + 424562 JDBCSessionManager.setNodeIdInSessionId(true) does not work
- + 425275 
+ + 425275
    org.eclipse.jetty.osgi.annotations.AnnotationConfiguration.BundleParserTask.getStatistic()
    returns null when debug is enabled.
  + 425638 Fixed monitor module/xml typos
@@ -1250,7 +1265,7 @@
    in the value
  + 415192 <jsp-file> maps to JspPropertyGroupServlet instead of JspServlet
  + 415194 Deployer gives management of context to context collection
- + 415302 
+ + 415302
  + 415330 Avoid multiple callbacks at EOF
  + 415401 Add initalizeDefaults call to SpringConfigurationProcessor
  + 415548 migrate ProxyHTTPToSPDYTest to use HttpClient to avoid intermittent
@@ -1390,7 +1405,7 @@
  + 415131 Avoid autoboxing on debug
  + 415192 <jsp-file> maps to JspPropertyGroupServlet instead of JspServlet
  + 415194 Deployer gives management of context to context collection
- + 415302 
+ + 415302
  + 415314 Jetty should not commit response on output if <
    Response.setBufferSize() bytes are written
  + 415330 Avoid multiple callbacks at EOF
