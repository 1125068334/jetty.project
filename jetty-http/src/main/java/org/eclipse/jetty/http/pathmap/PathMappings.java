//
//  ========================================================================
//  Copyright (c) 1995-2016 Mort Bay Consulting Pty. Ltd.
//  ------------------------------------------------------------------------
//  All rights reserved. This program and the accompanying materials
//  are made available under the terms of the Eclipse Public License v1.0
//  and Apache License v2.0 which accompanies this distribution.
//
//      The Eclipse Public License is available at
//      http://www.eclipse.org/legal/epl-v10.html
//
//      The Apache License v2.0 is available at
//      http://www.opensource.org/licenses/apache2.0.php
//
//  You may elect to redistribute this code under either of these licenses.
//  ========================================================================
//

package org.eclipse.jetty.http.pathmap;

import java.io.IOException;
import java.util.ArrayList;
import java.util.Iterator;
import java.util.List;
<<<<<<< HEAD
import java.util.Set;
import java.util.TreeSet;
=======
import java.util.function.Predicate;
>>>>>>> 3e42b68d

import org.eclipse.jetty.util.ArrayTernaryTrie;
import org.eclipse.jetty.util.Trie;
import org.eclipse.jetty.util.annotation.ManagedAttribute;
import org.eclipse.jetty.util.annotation.ManagedObject;
import org.eclipse.jetty.util.component.ContainerLifeCycle;
import org.eclipse.jetty.util.component.Dumpable;
import org.eclipse.jetty.util.log.Log;
import org.eclipse.jetty.util.log.Logger;

/**
 * Path Mappings of PathSpec to Resource.
 * <p>
 * Sorted into search order upon entry into the Set
 * 
 * @param <E> the type of mapping endpoint
 */
@ManagedObject("Path Mappings")
public class PathMappings<E> implements Iterable<MappedResource<E>>, Dumpable
{
    private static final Logger LOG = Log.getLogger(PathMappings.class);
    private final Set<MappedResource<E>> _mappings = new TreeSet<>();
    
    private Trie<MappedResource<E>> _exactMap=new ArrayTernaryTrie<>(false);
    private Trie<MappedResource<E>> _prefixMap=new ArrayTernaryTrie<>(false);
    private Trie<MappedResource<E>> _suffixMap=new ArrayTernaryTrie<>(false);
    
    @Override
    public String dump()
    {
        return ContainerLifeCycle.dump(this);
    }

    @Override
    public void dump(Appendable out, String indent) throws IOException
    {
        ContainerLifeCycle.dump(out,indent,_mappings);
    }

    @ManagedAttribute(value = "mappings", readonly = true)
    public List<MappedResource<E>> getMappings()
    {
        return new ArrayList<>(_mappings);
    }

    public int size()
    {
        return _mappings.size();
    }
    
    public void reset()
    {
        _mappings.clear();
        _prefixMap.clear();
        _suffixMap.clear();
    }
    
    public void removeIf(Predicate<MappedResource<E>> predicate)
    {
        mappings.removeIf(predicate);
    }
    
    /**
     * Return a list of MappedResource matches for the specified path.
     * 
     * @param path the path to return matches on
     * @return the list of mapped resource the path matches on
     */
    public List<MappedResource<E>> getMatches(String path)
    {
        boolean isRootPath = "/".equals(path);
        
        List<MappedResource<E>> ret = new ArrayList<>();
        for (MappedResource<E> mr :_mappings)
        {
            switch (mr.getPathSpec().group)
            {
                case ROOT:
                    if (isRootPath)
                        ret.add(mr);
                    break;
                case DEFAULT:
                    if (isRootPath || mr.getPathSpec().matches(path))
                        ret.add(mr);
                    break;
                default:
                    if (mr.getPathSpec().matches(path))
                        ret.add(mr);
                    break;
            }
        }
        return ret;
    }

    public MappedResource<E> getMatch(String path)
    {
        PathSpecGroup last_group=null;
        
        // Search all the mappings
        for (MappedResource<E> mr : _mappings)
        {
            PathSpecGroup group=mr.getPathSpec().getGroup();
            if (group!=last_group)
            {
                // New group in list, so let's look for an optimization
                switch(group)
                {
                    case EXACT:
                    {
                        int i= path.length();
                        final Trie<MappedResource<E>> exact_map=_exactMap;
                        while(i>=0)
                        {
                            MappedResource<E> candidate=exact_map.getBest(path,0,i);
                            if (candidate==null)
                                break;
                            if (candidate.getPathSpec().matches(path))
                                return candidate;
                            i=candidate.getPathSpec().getPrefix().length()-1;
                        }
                        break;
                    }
                        
                    case PREFIX_GLOB:
                    {
                        int i= path.length();
                        final Trie<MappedResource<E>> prefix_map=_prefixMap;
                        while(i>=0)
                        {
                            MappedResource<E> candidate=prefix_map.getBest(path,0,i);
                            if (candidate==null)
                                break;
                            if (candidate.getPathSpec().matches(path))
                                return candidate;
                            i=candidate.getPathSpec().getPrefix().length()-1;
                        }
                        break;
                    }
                        
                    case SUFFIX_GLOB:
                    {
                        int i=0;
                        final Trie<MappedResource<E>> suffix_map=_suffixMap;
                        while ((i=path.indexOf('.',i+1))>0)
                        {
                            MappedResource<E> candidate=suffix_map.get(path,i+1,path.length()-i-1);
                            if (candidate!=null && candidate.getPathSpec().matches(path))
                                return candidate;
                        }
                        break;
                    }
                    
                    default:
                }   
            }
            
            if (mr.getPathSpec().matches(path))
                return mr;
            
            last_group=group;
        }
        
        return null;
    }

    @Override
    public Iterator<MappedResource<E>> iterator()
    {
        return _mappings.iterator();
    }

    public static PathSpec asPathSpec(String pathSpecString)
    {
        if ((pathSpecString == null) || (pathSpecString.length() < 1))
        {
            throw new RuntimeException("Path Spec String must start with '^', '/', or '*.': got [" + pathSpecString + "]");
        }
        return pathSpecString.charAt(0) == '^' ? new RegexPathSpec(pathSpecString):new ServletPathSpec(pathSpecString);
    }
    
    public boolean put(String pathSpecString, E resource)
    {
        return put(asPathSpec(pathSpecString),resource);
    }
    
    public boolean put(PathSpec pathSpec, E resource)
    {
        MappedResource<E> entry = new MappedResource<>(pathSpec,resource);
        switch (pathSpec.group)
        {
            case EXACT:
                String exact = pathSpec.getPrefix();
                while (exact!=null && !_exactMap.put(exact,entry))
                    _exactMap=new ArrayTernaryTrie<>((ArrayTernaryTrie<MappedResource<E>>)_exactMap,1.5);
                break;
            case PREFIX_GLOB:
                String prefix = pathSpec.getPrefix();
                while (prefix!=null && !_prefixMap.put(prefix,entry))
                    _prefixMap=new ArrayTernaryTrie<>((ArrayTernaryTrie<MappedResource<E>>)_prefixMap,1.5);
                break;
            case SUFFIX_GLOB:
                String suffix = pathSpec.getSuffix();
                while (suffix!=null && !_suffixMap.put(suffix,entry))
                    _suffixMap=new ArrayTernaryTrie<>((ArrayTernaryTrie<MappedResource<E>>)_prefixMap,1.5);
                break;
            default:
        }
        
        boolean added =_mappings.add(entry);
        if (LOG.isDebugEnabled())
            LOG.debug("{} {} to {}",added?"Added":"Ignored",entry,this);
        return added;
    }
    
    @SuppressWarnings("incomplete-switch")
    public boolean remove(PathSpec pathSpec)
    {
        switch (pathSpec.group)
        {
            case EXACT:
                _exactMap.remove(pathSpec.getPrefix());
                break;
            case PREFIX_GLOB:
                _prefixMap.remove(pathSpec.getPrefix());
                break;
            case SUFFIX_GLOB:
                _suffixMap.remove(pathSpec.getSuffix());
                break;
        }
        
        Iterator<MappedResource<E>> iter = _mappings.iterator();
        boolean removed=false;
        while (iter.hasNext())
        {
            if (iter.next().getPathSpec().equals(pathSpec))
            {
                removed=true;
                iter.remove();
                break;
            }
        }
        if (LOG.isDebugEnabled())
            LOG.debug("{} {} to {}",removed?"Removed":"Ignored",pathSpec,this);
        return removed;
    }

    @Override
    public String toString()
    {
        return String.format("%s[size=%d]",this.getClass().getSimpleName(),_mappings.size());
    }

}<|MERGE_RESOLUTION|>--- conflicted
+++ resolved
@@ -22,12 +22,9 @@
 import java.util.ArrayList;
 import java.util.Iterator;
 import java.util.List;
-<<<<<<< HEAD
 import java.util.Set;
 import java.util.TreeSet;
-=======
 import java.util.function.Predicate;
->>>>>>> 3e42b68d
 
 import org.eclipse.jetty.util.ArrayTernaryTrie;
 import org.eclipse.jetty.util.Trie;
@@ -87,7 +84,7 @@
     
     public void removeIf(Predicate<MappedResource<E>> predicate)
     {
-        mappings.removeIf(predicate);
+        _mappings.removeIf(predicate);
     }
     
     /**
@@ -181,7 +178,7 @@
                     }
                     
                     default:
-                }   
+                }
             }
             
             if (mr.getPathSpec().matches(path))
