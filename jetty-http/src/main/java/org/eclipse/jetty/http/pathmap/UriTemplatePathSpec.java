//
// ========================================================================
// Copyright (c) 1995-2020 Mort Bay Consulting Pty Ltd and others.
//
// This program and the accompanying materials are made available under
// the terms of the Eclipse Public License 2.0 which is available at
// https://www.eclipse.org/legal/epl-2.0
//
// This Source Code may also be made available under the following
// Secondary Licenses when the conditions for such availability set
// forth in the Eclipse Public License, v. 2.0 are satisfied:
// the Apache License v2.0 which is available at
// https://www.apache.org/licenses/LICENSE-2.0
//
// SPDX-License-Identifier: EPL-2.0 OR Apache-2.0
// ========================================================================
//

package org.eclipse.jetty.http.pathmap;

import java.util.ArrayList;
import java.util.Collections;
import java.util.HashMap;
import java.util.HashSet;
import java.util.List;
import java.util.Map;
import java.util.Objects;
import java.util.Set;
import java.util.regex.Matcher;
import java.util.regex.Pattern;

import org.eclipse.jetty.util.TypeUtil;
import org.eclipse.jetty.util.UrlEncoded;
import org.slf4j.Logger;
import org.slf4j.LoggerFactory;

/**
 * PathSpec for URI Template based declarations
 *
 * @see <a href="https://tools.ietf.org/html/rfc6570">URI Templates (Level 1)</a>
 */
public class UriTemplatePathSpec implements PathSpec
{
    private static final Logger LOG = LoggerFactory.getLogger(UriTemplatePathSpec.class);

    private static final Pattern VARIABLE_PATTERN = Pattern.compile("\\{(.*)\\}");
    /**
     * Reserved Symbols in URI Template variable
     */
    private static final String VARIABLE_RESERVED = ":/?#[]@" + // gen-delims
        "!$&'()*+,;="; // sub-delims
    /**
     * Allowed Symbols in a URI Template variable
     */
    private static final String VARIABLE_SYMBOLS = "-._";
    private static final Set<String> FORBIDDEN_SEGMENTS;

    static
    {
        FORBIDDEN_SEGMENTS = new HashSet<>();
        FORBIDDEN_SEGMENTS.add("/./");
        FORBIDDEN_SEGMENTS.add("/../");
        FORBIDDEN_SEGMENTS.add("//");
    }

    private final String _declaration;
    private final PathSpecGroup _group;
    private final int _pathDepth;
    private final int _specLength;
    private final Pattern _pattern;
    private final String[] _variables;
    /**
     * The logical (simplified) declaration
     */
    private final String _logicalDeclaration;

    public UriTemplatePathSpec(String rawSpec)
    {
        Objects.requireNonNull(rawSpec, "Path Param Spec cannot be null");

        if ("".equals(rawSpec) || "/".equals(rawSpec))
        {
            _declaration = "/";
            _group = PathSpecGroup.EXACT;
            _pathDepth = 1;
            _specLength = 1;
            _pattern = Pattern.compile("^/$");
            _variables = new String[0];
            _logicalDeclaration = "/";
            return;
        }

        if (rawSpec.charAt(0) != '/')
        {
            // path specs must start with '/'
            throw new IllegalArgumentException("Syntax Error: path spec \"" + rawSpec + "\" must start with '/'");
        }

        for (String forbidden : FORBIDDEN_SEGMENTS)
        {
            if (rawSpec.contains(forbidden))
                throw new IllegalArgumentException("Syntax Error: segment " + forbidden + " is forbidden in path spec: " + rawSpec);
        }

        String declaration = rawSpec;
        StringBuilder regex = new StringBuilder();
        regex.append('^');

        List<String> varNames = new ArrayList<>();
        // split up into path segments (ignoring the first slash that will always be empty)
        String[] segments = rawSpec.substring(1).split("/");
        char[] segmentSignature = new char[segments.length];
        StringBuilder logicalSignature = new StringBuilder();
        int pathDepth = segments.length;
        for (int i = 0; i < segments.length; i++)
        {
            String segment = segments[i];
            Matcher mat = VARIABLE_PATTERN.matcher(segment);

            if (mat.matches())
            {
                // entire path segment is a variable.
                String variable = mat.group(1);
                if (varNames.contains(variable))
                {
                    // duplicate variable names
                    throw new IllegalArgumentException("Syntax Error: variable " + variable + " is duplicated in path spec: " + rawSpec);
                }

                assertIsValidVariableLiteral(variable, declaration);

                segmentSignature[i] = 'v'; // variable
                logicalSignature.append("/*");
                // valid variable name
                varNames.add(variable);
                // build regex
                regex.append("/([^/]+)");
            }
            else if (mat.find(0))
            {
                // variable exists as partial segment
                throw new IllegalArgumentException("Syntax Error: variable " + mat.group() + " must exist as entire path segment: " + rawSpec);
            }
            else if ((segment.indexOf('{') >= 0) || (segment.indexOf('}') >= 0))
            {
                // variable is split with a path separator
                throw new IllegalArgumentException("Syntax Error: invalid path segment /" + segment + "/ variable declaration incomplete: " + rawSpec);
            }
            else if (segment.indexOf('*') >= 0)
            {
                // glob segment
                throw new IllegalArgumentException("Syntax Error: path segment /" + segment + "/ contains a wildcard symbol (not supported by this uri-template implementation): " + rawSpec);
            }
            else
            {
                // valid path segment
                segmentSignature[i] = 'e'; // exact
                logicalSignature.append('/').append(segment);
                // build regex
                regex.append('/');
                // escape regex special characters
                for (int j = 0; j < segment.length(); j++)
                {
                    char c = segment.charAt(j);
                    if ((c == '.') || (c == '[') || (c == ']') || (c == '\\'))
                        regex.append('\\');
                    regex.append(c);
                }
            }
        }

        // Handle trailing slash (which is not picked up during split)
        if (rawSpec.charAt(rawSpec.length() - 1) == '/')
        {
            regex.append('/');
            logicalSignature.append('/');
        }

        regex.append('$');

        Pattern pattern = Pattern.compile(regex.toString());

        int varcount = varNames.size();
        String[] variables = varNames.toArray(new String[varcount]);

        // Convert signature to group
        String sig = String.valueOf(segmentSignature);

        PathSpecGroup group;
        if (Pattern.matches("^e*$", sig))
            group = PathSpecGroup.EXACT;
        else if (Pattern.matches("^e*v+", sig))
            group = PathSpecGroup.PREFIX_GLOB;
        else if (Pattern.matches("^v+e+", sig))
            group = PathSpecGroup.SUFFIX_GLOB;
        else
            group = PathSpecGroup.MIDDLE_GLOB;

        _declaration = declaration;
        _group = group;
        _pathDepth = pathDepth;
        _specLength = declaration.length();
        _pattern = pattern;
        _variables = variables;
        _logicalDeclaration = logicalSignature.toString();
    }

    /**
     * Validate variable literal name, per RFC6570, Section 2.1 Literals
     */
    private static void assertIsValidVariableLiteral(String variable, String declaration)
    {
        int len = variable.length();

        int i = 0;
        int codepoint;
        boolean valid = (len > 0); // must not be zero length

        while (valid && i < len)
        {
            codepoint = variable.codePointAt(i);
            i += Character.charCount(codepoint);

            // basic letters, digits, or symbols
            if (isValidBasicLiteralCodepoint(codepoint, declaration))
                continue;

            // The ucschar and iprivate pieces
            if (Character.isSupplementaryCodePoint(codepoint))
                continue;

            // pct-encoded
            if (codepoint == '%')
            {
                if (i + 2 > len)
                {
                    // invalid percent encoding, missing extra 2 chars
                    valid = false;
                    continue;
                }
                codepoint = TypeUtil.convertHexDigit(variable.codePointAt(i++)) << 4;
                codepoint |= TypeUtil.convertHexDigit(variable.codePointAt(i++));

                // validate basic literal
                if (isValidBasicLiteralCodepoint(codepoint, declaration))
                    continue;
            }

            valid = false;
        }

        if (!valid)
        {
            // invalid variable name
            throw new IllegalArgumentException("Syntax Error: variable {" + variable + "} an invalid variable name: " + declaration);
        }
    }

    private static boolean isValidBasicLiteralCodepoint(int codepoint, String declaration)
    {
        // basic letters or digits
        if ((codepoint >= 'a' && codepoint <= 'z') ||
            (codepoint >= 'A' && codepoint <= 'Z') ||
            (codepoint >= '0' && codepoint <= '9'))
            return true;

        // basic allowed symbols
        if (VARIABLE_SYMBOLS.indexOf(codepoint) >= 0)
            return true; // valid simple value

        // basic reserved symbols
        if (VARIABLE_RESERVED.indexOf(codepoint) >= 0)
        {
            LOG.warn("Detected URI Template reserved symbol [{}] in path spec \"{}\"", (char)codepoint, declaration);
            return false; // valid simple value
        }

        return false;
    }

    @Override
    public int compareTo(PathSpec other)
    {
        if (other instanceof UriTemplatePathSpec)
        {
            UriTemplatePathSpec otherUriPathSpec = (UriTemplatePathSpec)other;
            return otherUriPathSpec._logicalDeclaration.compareTo(this._logicalDeclaration);
        }
        else
        {
            return PathSpec.super.compareTo(other);
        }
    }

    public Map<String, String> getPathParams(String path)
    {
        Matcher matcher = getMatcher(path);
        if (matcher.matches())
        {
            if (_group == PathSpecGroup.EXACT)
                return Collections.emptyMap();
            Map<String, String> ret = new HashMap<>();
            int groupCount = matcher.groupCount();
            for (int i = 1; i <= groupCount; i++)
                ret.put(_variables[i - 1], matcher.group(i));
            return ret;
        }
        return null;
    }

    protected Matcher getMatcher(String path)
    {
        return _pattern.matcher(path);
    }

    @Override
    public int getSpecLength()
    {
        return _specLength;
    }

    @Override
    public PathSpecGroup getGroup()
    {
        return _group;
    }

    @Override
    public int getPathDepth()
    {
        return _pathDepth;
    }

    @Override
    public String getPathInfo(String path)
    {
        // Path Info only valid for PREFIX_GLOB types
        if (_group == PathSpecGroup.PREFIX_GLOB)
        {
            Matcher matcher = getMatcher(path);
            if (matcher.matches())
            {
<<<<<<< HEAD
                String value = UrlEncoded.decodeString(matcher.group(i));
                ret.put(this.variables[i - 1], value);
=======
                if (matcher.groupCount() >= 1)
                {
                    String pathInfo = matcher.group(1);
                    if ("".equals(pathInfo))
                        return "/";
                    else
                        return pathInfo;
                }
>>>>>>> f671cf65
            }
        }
        return null;
    }

    @Override
    public String getPathMatch(String path)
    {
        Matcher matcher = getMatcher(path);
        if (matcher.matches())
        {
            if (matcher.groupCount() >= 1)
            {
                int idx = matcher.start(1);
                if (idx > 0)
                {
                    if (path.charAt(idx - 1) == '/')
                        idx--;
                    return path.substring(0, idx);
                }
            }
            return path;
        }
        return null;
    }

    @Override
    public String getDeclaration()
    {
        return _declaration;
    }

    @Override
    public String getPrefix()
    {
        return null;
    }

    @Override
    public String getSuffix()
    {
        return null;
    }

    public Pattern getPattern()
    {
        return _pattern;
    }

    @Override
    public boolean matches(final String path)
    {
        int idx = path.indexOf('?');
        if (idx >= 0)
        {
            // match only non-query part
            return getMatcher(path.substring(0, idx)).matches();
        }
        else
        {
            // match entire path
            return getMatcher(path).matches();
        }
    }

    public int getVariableCount()
    {
        return _variables.length;
    }

    public String[] getVariables()
    {
        return _variables;
    }
}<|MERGE_RESOLUTION|>--- conflicted
+++ resolved
@@ -30,7 +30,6 @@
 import java.util.regex.Pattern;
 
 import org.eclipse.jetty.util.TypeUtil;
-import org.eclipse.jetty.util.UrlEncoded;
 import org.slf4j.Logger;
 import org.slf4j.LoggerFactory;
 
@@ -340,10 +339,6 @@
             Matcher matcher = getMatcher(path);
             if (matcher.matches())
             {
-<<<<<<< HEAD
-                String value = UrlEncoded.decodeString(matcher.group(i));
-                ret.put(this.variables[i - 1], value);
-=======
                 if (matcher.groupCount() >= 1)
                 {
                     String pathInfo = matcher.group(1);
@@ -352,7 +347,6 @@
                     else
                         return pathInfo;
                 }
->>>>>>> f671cf65
             }
         }
         return null;
