//
//  ========================================================================
//  Copyright (c) 1995-2017 Mort Bay Consulting Pty. Ltd.
//  ------------------------------------------------------------------------
//  All rights reserved. This program and the accompanying materials
//  are made available under the terms of the Eclipse Public License v1.0
//  and Apache License v2.0 which accompanies this distribution.
//
//      The Eclipse Public License is available at
//      http://www.eclipse.org/legal/epl-v10.html
//
//      The Apache License v2.0 is available at
//      http://www.opensource.org/licenses/apache2.0.php
//
//  You may elect to redistribute this code under either of these licenses.
//  ========================================================================
//

package org.eclipse.jetty.server;

import static org.hamcrest.Matchers.containsString;
import static org.hamcrest.Matchers.is;
import static org.hamcrest.Matchers.not;
import static org.hamcrest.Matchers.nullValue;
import static org.hamcrest.Matchers.startsWith;
import static org.junit.Assert.assertEquals;
import static org.junit.Assert.assertFalse;
import static org.junit.Assert.assertNotNull;
import static org.junit.Assert.assertThat;
import static org.junit.Assert.assertTrue;
import static org.junit.Assert.fail;
import static java.nio.charset.StandardCharsets.UTF_8;

import java.io.IOException;
import java.io.InputStreamReader;
import java.io.LineNumberReader;
import java.io.PrintWriter;
<<<<<<< HEAD
import java.net.Inet4Address;
import java.net.InetAddress;
import java.net.InetSocketAddress;
import java.net.Socket;
import java.net.UnknownHostException;
=======
import java.net.HttpCookie;
import java.net.Socket;
import java.net.URLEncoder;
>>>>>>> 98cc1f7e
import java.nio.ByteBuffer;
import java.util.ArrayList;
import java.util.Collections;
import java.util.Enumeration;
import java.util.Iterator;
import java.util.Locale;

import javax.servlet.ServletException;
import javax.servlet.ServletOutputStream;
import javax.servlet.http.Cookie;
import javax.servlet.http.HttpServletRequest;
import javax.servlet.http.HttpServletResponse;
import javax.servlet.http.HttpSession;

import org.eclipse.jetty.http.HttpField;
import org.eclipse.jetty.http.HttpFields;
import org.eclipse.jetty.http.HttpHeader;
import org.eclipse.jetty.http.HttpURI;
import org.eclipse.jetty.http.HttpVersion;
import org.eclipse.jetty.http.MetaData;
import org.eclipse.jetty.io.AbstractEndPoint;
import org.eclipse.jetty.io.ByteArrayEndPoint;
import org.eclipse.jetty.io.RuntimeIOException;
import org.eclipse.jetty.server.handler.AbstractHandler;
import org.eclipse.jetty.server.handler.ContextHandler;
import org.eclipse.jetty.server.handler.ErrorHandler;
import org.eclipse.jetty.server.session.DefaultSessionIdManager;
import org.eclipse.jetty.server.session.DefaultSessionCache;
import org.eclipse.jetty.server.session.NullSessionDataStore;
import org.eclipse.jetty.server.session.Session;
import org.eclipse.jetty.server.session.SessionData;
import org.eclipse.jetty.server.session.SessionHandler;
import org.eclipse.jetty.util.Callback;
import org.eclipse.jetty.util.thread.Scheduler;
import org.eclipse.jetty.util.thread.TimerScheduler;
import org.hamcrest.Matchers;
import org.junit.After;
import org.junit.Assert;
import org.junit.Before;
import org.junit.Test;

public class ResponseTest
{

    static final InetSocketAddress LOCALADDRESS;
    
    static
    {
        InetAddress ip=null;
        try
        {
            ip = Inet4Address.getByName("127.0.0.42");
        }
        catch (UnknownHostException e)
        {
            e.printStackTrace();
        }
        finally
        {
            LOCALADDRESS=new InetSocketAddress(ip,8888);
        }
    }
    
    private Server _server;
    private HttpChannel _channel;

    @Before
    public void init() throws Exception
    {
        _server = new Server();
        Scheduler _scheduler = new TimerScheduler();
        HttpConfiguration config = new HttpConfiguration();
        LocalConnector connector = new LocalConnector(_server,null, _scheduler,null,1,new HttpConnectionFactory(config));
        _server.addConnector(connector);
        _server.setHandler(new DumpHandler());
        _server.start();

        AbstractEndPoint endp = new ByteArrayEndPoint(_scheduler, 5000)
        {
            @Override
            public InetSocketAddress getLocalAddress()
            {
                return LOCALADDRESS;
            }   
        };
        _channel = new HttpChannel(connector, new HttpConfiguration(), endp, new HttpTransport()
        {
            private Throwable _channelError;

            @Override
            public void send(MetaData.Response info, boolean head, ByteBuffer content, boolean lastContent, Callback callback)
            {
                if (_channelError==null)
                    callback.succeeded();
                else
                    callback.failed(_channelError);
            }

            @Override
            public boolean isPushSupported()
            {
                return false;
            }

            @Override
            public void push(org.eclipse.jetty.http.MetaData.Request request)
            {
            }

            @Override
            public void onCompleted()
            {
            }

            @Override
            public void abort(Throwable failure)
            {
                _channelError=failure;
            }

            @Override
            public boolean isOptimizedForDirectBuffers()
            {
                return false;
            }
        });
    }

    @After
    public void destroy() throws Exception
    {
        _server.stop();
        _server.join();
    }

    @Test
    public void testContentType() throws Exception
    {
        Response response = getResponse();

        assertEquals(null, response.getContentType());

        response.setHeader("Content-Type", "text/something");
        assertEquals("text/something", response.getContentType());

        response.setContentType("foo/bar");
        assertEquals("foo/bar", response.getContentType());
        response.getWriter();
        assertEquals("foo/bar;charset=iso-8859-1", response.getContentType());
        response.setContentType("foo2/bar2");
        assertEquals("foo2/bar2;charset=iso-8859-1", response.getContentType());
        response.setHeader("name", "foo");

        Iterator<String> en = response.getHeaders("name").iterator();
        assertEquals("foo", en.next());
        assertFalse(en.hasNext());
        response.addHeader("name", "bar");
        en = response.getHeaders("name").iterator();
        assertEquals("foo", en.next());
        assertEquals("bar", en.next());
        assertFalse(en.hasNext());

        response.recycle();

        response.setContentType("text/html");
        assertEquals("text/html", response.getContentType());
        response.getWriter();
        assertEquals("text/html;charset=utf-8", response.getContentType());
        response.setContentType("foo2/bar2;charset=utf-8");
        assertEquals("foo2/bar2;charset=utf-8", response.getContentType());

        response.recycle();
        response.setContentType("text/xml;charset=ISO-8859-7");
        response.getWriter();
        assertEquals("text/xml;charset=ISO-8859-7", response.getContentType());
        response.setContentType("text/html;charset=UTF-8");
        assertEquals("text/html;charset=ISO-8859-7", response.getContentType());

        response.recycle();
        response.setContentType("text/html;charset=US-ASCII");
        response.getWriter();
        assertEquals("text/html;charset=US-ASCII", response.getContentType());

        response.recycle();
        response.setContentType("text/html; charset=UTF-8");
        response.getWriter();
        assertEquals("text/html;charset=utf-8", response.getContentType());

        response.recycle();
        response.setContentType("text/json");
        response.getWriter();
        assertEquals("text/json", response.getContentType());

        response.recycle();
        response.setContentType("text/json");
        response.setCharacterEncoding("UTF-8");
        response.getWriter();
        assertEquals("text/json;charset=utf-8", response.getContentType());

        response.recycle();
        response.setCharacterEncoding("xyz");
        response.setContentType("foo/bar");
        assertEquals("foo/bar;charset=xyz", response.getContentType());

        response.recycle();
        response.setContentType("foo/bar");
        response.setCharacterEncoding("xyz");
        assertEquals("foo/bar;charset=xyz", response.getContentType());

        response.recycle();
        response.setCharacterEncoding("xyz");
        response.setContentType("foo/bar;charset=abc");
        assertEquals("foo/bar;charset=abc", response.getContentType());

        response.recycle();
        response.setContentType("foo/bar;charset=abc");
        response.setCharacterEncoding("xyz");
        assertEquals("foo/bar;charset=xyz", response.getContentType());

        response.recycle();
        response.setCharacterEncoding("xyz");
        response.setContentType("foo/bar");
        response.setCharacterEncoding(null);
        assertEquals("foo/bar", response.getContentType());

        response.recycle();
        response.setCharacterEncoding("xyz");
        response.setCharacterEncoding(null);
        response.setContentType("foo/bar");
        assertEquals("foo/bar", response.getContentType());
        response.recycle();
        response.addHeader("Content-Type","text/something");
        assertEquals("text/something",response.getContentType());

        response.recycle();
        response.addHeader("Content-Type","application/json");
        response.getWriter();
        assertEquals("application/json",response.getContentType());
    }
    
    @Test
    public void testInferredCharset() throws Exception
    {
        // Inferred from encoding.properties
        Response response = getResponse();

        assertEquals(null, response.getContentType());

        response.setHeader("Content-Type", "application/xhtml+xml");
        assertEquals("application/xhtml+xml", response.getContentType());
        response.getWriter();
        assertEquals("application/xhtml+xml;charset=utf-8", response.getContentType());
        assertEquals("utf-8", response.getCharacterEncoding());
    }
    
    @Test
    public void testAssumedCharset() throws Exception
    {
        Response response = getResponse();

        // Assumed from known types
        assertEquals(null, response.getContentType());
        response.setHeader("Content-Type", "text/json");
        assertEquals("text/json", response.getContentType());
        response.getWriter();
        assertEquals("text/json", response.getContentType());
        assertEquals("utf-8", response.getCharacterEncoding());

        response.recycle();

        // Assumed from encoding.properties
        assertEquals(null, response.getContentType());
        response.setHeader("Content-Type", "application/vnd.api+json");
        assertEquals("application/vnd.api+json", response.getContentType());
        response.getWriter();
        assertEquals("application/vnd.api+json", response.getContentType());
        assertEquals("utf-8", response.getCharacterEncoding());
    }

    @Test
    public void testStrangeContentType() throws Exception
    {
        Response response = getResponse();

        assertEquals(null, response.getContentType());

        response.recycle();
        response.setContentType("text/html;charset=utf-8;charset=UTF-8");
        response.getWriter();
        assertEquals("text/html;charset=utf-8;charset=UTF-8",response.getContentType());
        assertEquals("utf-8",response.getCharacterEncoding().toLowerCase(Locale.ENGLISH));
    }

    @Test
    public void testLocale() throws Exception
    {
        Response response = getResponse();

        ContextHandler context = new ContextHandler();
        context.addLocaleEncoding(Locale.ENGLISH.toString(), "ISO-8859-1");
        context.addLocaleEncoding(Locale.ITALIAN.toString(), "ISO-8859-2");
        response.getHttpChannel().getRequest().setContext(context.getServletContext());

        response.setLocale(java.util.Locale.ITALIAN);
        assertEquals(null, response.getContentType());
        response.setContentType("text/plain");
        assertEquals("text/plain;charset=ISO-8859-2", response.getContentType());

        response.recycle();
        response.setContentType("text/plain");
        response.setCharacterEncoding("utf-8");
        response.setLocale(java.util.Locale.ITALIAN);
        assertEquals("text/plain;charset=utf-8", response.getContentType());
        assertTrue(response.toString().indexOf("charset=utf-8") > 0);
    }

    @Test
    public void testContentTypeCharacterEncoding() throws Exception
    {
        Response response = getResponse();

        response.setContentType("foo/bar");
        response.setCharacterEncoding("utf-8");
        assertEquals("foo/bar;charset=utf-8", response.getContentType());
        response.getWriter();
        assertEquals("foo/bar;charset=utf-8", response.getContentType());
        response.setContentType("foo2/bar2");
        assertEquals("foo2/bar2;charset=utf-8", response.getContentType());
        response.setCharacterEncoding("ISO-8859-1");
        assertEquals("foo2/bar2;charset=utf-8", response.getContentType());

        response.recycle();

        response.setContentType("text/html");
        response.setCharacterEncoding("UTF-8");
        assertEquals("text/html;charset=utf-8", response.getContentType());
        response.getWriter();
        assertEquals("text/html;charset=utf-8", response.getContentType());
        response.setContentType("text/xml");
        assertEquals("text/xml;charset=utf-8", response.getContentType());
        response.setCharacterEncoding("ISO-8859-1");
        assertEquals("text/xml;charset=utf-8", response.getContentType());
    }

    @Test
    public void testCharacterEncodingContentType() throws Exception
    {
        Response response = getResponse();
        response.setCharacterEncoding("utf-8");
        response.setContentType("foo/bar");
        assertEquals("foo/bar;charset=utf-8", response.getContentType());
        response.getWriter();
        assertEquals("foo/bar;charset=utf-8", response.getContentType());
        response.setContentType("foo2/bar2");
        assertEquals("foo2/bar2;charset=utf-8", response.getContentType());
        response.setCharacterEncoding("ISO-8859-1");
        assertEquals("foo2/bar2;charset=utf-8", response.getContentType());

        response.recycle();

        response.setCharacterEncoding("utf-8");
        response.setContentType("text/html");
        assertEquals("text/html;charset=utf-8", response.getContentType());
        response.getWriter();
        assertEquals("text/html;charset=utf-8", response.getContentType());
        response.setContentType("text/xml");
        assertEquals("text/xml;charset=utf-8", response.getContentType());
        response.setCharacterEncoding("iso-8859-1");
        assertEquals("text/xml;charset=utf-8", response.getContentType());
    }

    @Test
    public void testContentTypeWithCharacterEncoding() throws Exception
    {
        Response response = getResponse();

        response.setCharacterEncoding("utf16");
        response.setContentType("foo/bar; charset=UTF-8");
        assertEquals("foo/bar; charset=UTF-8", response.getContentType());
        response.getWriter();
        assertEquals("foo/bar; charset=UTF-8", response.getContentType());
        response.setContentType("foo2/bar2");
        assertEquals("foo2/bar2;charset=utf-8", response.getContentType());
        response.setCharacterEncoding("ISO-8859-1");
        assertEquals("foo2/bar2;charset=utf-8", response.getContentType());

        response.recycle();

        response.setCharacterEncoding("utf16");
        response.setContentType("text/html; charset=utf-8");
        assertEquals("text/html;charset=utf-8", response.getContentType());
        response.getWriter();
        assertEquals("text/html;charset=utf-8", response.getContentType());
        response.setContentType("text/xml");
        assertEquals("text/xml;charset=utf-8", response.getContentType());
        response.setCharacterEncoding("iso-8859-1");
        assertEquals("text/xml;charset=utf-8", response.getContentType());
        
        response.recycle();
        response.setCharacterEncoding("utf-16");
        response.setContentType("foo/bar");
        assertEquals("foo/bar;charset=utf-16", response.getContentType());
        response.getOutputStream();
        response.setCharacterEncoding("utf-8");
        assertEquals("foo/bar;charset=utf-8", response.getContentType());
        response.flushBuffer();
        response.setCharacterEncoding("utf-16");
        assertEquals("foo/bar;charset=utf-8", response.getContentType());
    }

    @Test
    public void testResetWithNewSession() throws Exception
    {
        Response response = getResponse();
        Request request = response.getHttpChannel().getRequest();
        
        SessionHandler session_handler = new SessionHandler();
        session_handler.setServer(_server);
        session_handler.setUsingCookies(true);
        session_handler.start();
        request.setSessionHandler(session_handler);
        HttpSession session = request.getSession(true);
        
        assertThat(session,not(nullValue()));
        assertTrue(session.isNew());
        
        HttpField set_cookie = response.getHttpFields().getField(HttpHeader.SET_COOKIE);
        assertThat(set_cookie,not(nullValue()));
        assertThat(set_cookie.getValue(),startsWith("JSESSIONID"));
        assertThat(set_cookie.getValue(),containsString(session.getId()));
        response.setHeader("Some","Header");
        response.addCookie(new Cookie("Some","Cookie"));
        response.getOutputStream().print("X");
        assertThat(response.getHttpFields().size(),is(4));
        
        response.reset();
        
        set_cookie = response.getHttpFields().getField(HttpHeader.SET_COOKIE);
        assertThat(set_cookie,not(nullValue()));
        assertThat(set_cookie.getValue(),startsWith("JSESSIONID"));
        assertThat(set_cookie.getValue(),containsString(session.getId()));
        assertThat(response.getHttpFields().size(),is(2));
        response.getWriter();
    }
    
    @Test
    public void testResetContentTypeWithoutCharacterEncoding() throws Exception
    {
        Response response = getResponse();

        response.setCharacterEncoding("utf-8");
        response.setContentType("wrong/answer");
        response.setContentType("foo/bar");
        assertEquals("foo/bar;charset=utf-8", response.getContentType());
        response.getWriter();
        response.setContentType("foo2/bar2");
        assertEquals("foo2/bar2;charset=utf-8", response.getContentType());
    }


    @Test
    public void testResetContentTypeWithCharacterEncoding() throws Exception
    {
        Response response = getResponse();

        response.setContentType("wrong/answer;charset=utf-8");
        response.setContentType("foo/bar");
        assertEquals("foo/bar", response.getContentType());
        response.setContentType("wrong/answer;charset=utf-8");
        response.getWriter();
        response.setContentType("foo2/bar2;charset=utf-16");
        assertEquals("foo2/bar2;charset=utf-8", response.getContentType());
    }

    @Test
    public void testContentTypeWithOther() throws Exception
    {
        Response response = getResponse();

        response.setContentType("foo/bar; other=xyz");
        assertEquals("foo/bar; other=xyz", response.getContentType());
        response.getWriter();
        assertEquals("foo/bar; other=xyz;charset=iso-8859-1", response.getContentType());
        response.setContentType("foo2/bar2");
        assertEquals("foo2/bar2;charset=iso-8859-1", response.getContentType());

        response.recycle();

        response.setCharacterEncoding("uTf-8");
        response.setContentType("text/html; other=xyz");
        assertEquals("text/html; other=xyz;charset=utf-8", response.getContentType());
        response.getWriter();
        assertEquals("text/html; other=xyz;charset=utf-8", response.getContentType());
        response.setContentType("text/xml");
        assertEquals("text/xml;charset=utf-8", response.getContentType());
    }

    @Test
    public void testContentTypeWithCharacterEncodingAndOther() throws Exception
    {
        Response response = getResponse();

        response.setCharacterEncoding("utf16");
        response.setContentType("foo/bar; charset=utf-8 other=xyz");
        assertEquals("foo/bar; charset=utf-8 other=xyz", response.getContentType());
        response.getWriter();
        assertEquals("foo/bar; charset=utf-8 other=xyz", response.getContentType());

        response.recycle();

        response.setCharacterEncoding("utf16");
        response.setContentType("text/html; other=xyz charset=utf-8");
        assertEquals("text/html; other=xyz charset=utf-8;charset=utf-16", response.getContentType());
        response.getWriter();
        assertEquals("text/html; other=xyz charset=utf-8;charset=utf-16", response.getContentType());

        response.recycle();

        response.setCharacterEncoding("utf16");
        response.setContentType("foo/bar; other=pq charset=utf-8 other=xyz");
        assertEquals("foo/bar; other=pq charset=utf-8 other=xyz;charset=utf-16", response.getContentType());
        response.getWriter();
        assertEquals("foo/bar; other=pq charset=utf-8 other=xyz;charset=utf-16", response.getContentType());
    }

    @Test
    public void testStatusCodes() throws Exception
    {
        Response response = getResponse();

        response.sendError(404);
        assertEquals(404, response.getStatus());
        assertEquals("Not Found", response.getReason());

        response = getResponse();

        response.sendError(500, "Database Error");
        assertEquals(500, response.getStatus());
        assertEquals("Database Error", response.getReason());
        assertEquals("must-revalidate,no-cache,no-store", response.getHeader(HttpHeader.CACHE_CONTROL.asString()));

        response = getResponse();

        response.setStatus(200);
        assertEquals(200, response.getStatus());
        assertEquals(null, response.getReason());

        response = getResponse();

        response.sendError(406, "Super Nanny");
        assertEquals(406, response.getStatus());
        assertEquals("Super Nanny", response.getReason());
        assertEquals("must-revalidate,no-cache,no-store", response.getHeader(HttpHeader.CACHE_CONTROL.asString()));
    }
    
    @Test
    public void testStatusCodesNoErrorHandler() throws Exception
    {
        _server.removeBean(_server.getBean(ErrorHandler.class));
        Response response = getResponse();

        response.sendError(404);
        assertEquals(404, response.getStatus());
        assertEquals("Not Found", response.getReason());

        response = getResponse();

        response.sendError(500, "Database Error");
        assertEquals(500, response.getStatus());
        assertEquals("Database Error", response.getReason());
        assertThat(response.getHeader(HttpHeader.CACHE_CONTROL.asString()),Matchers.nullValue());

        response = getResponse();

        response.setStatus(200);
        assertEquals(200, response.getStatus());
        assertEquals(null, response.getReason());

        response = getResponse();

        response.sendError(406, "Super Nanny");
        assertEquals(406, response.getStatus());
        assertEquals("Super Nanny", response.getReason());
        assertThat(response.getHeader(HttpHeader.CACHE_CONTROL.asString()),Matchers.nullValue());
    }

    @Test
    public void testWriteRuntimeIOException() throws Exception
    {
        Response response = getResponse();

        PrintWriter writer = response.getWriter();
        writer.println("test");
        writer.flush();
        Assert.assertFalse(writer.checkError());

        Throwable cause = new IOException("problem at mill");
        _channel.abort(cause);
        writer.println("test");
        Assert.assertTrue(writer.checkError());
        try
        {
            writer.println("test");
            Assert.fail();
        }
        catch(RuntimeIOException e)
        {
            Assert.assertEquals(cause,e.getCause());
        }

    }

    @Test
    public void testEncodeRedirect()
            throws Exception
    {
        Response response = getResponse();
        Request request = response.getHttpChannel().getRequest();
        request.setAuthority("myhost",8888);
        request.setContextPath("/path");

        assertEquals("http://myhost:8888/path/info;param?query=0&more=1#target", response.encodeURL("http://myhost:8888/path/info;param?query=0&more=1#target"));

        request.setRequestedSessionId("12345");
        request.setRequestedSessionIdFromCookie(false);
        SessionHandler handler = new SessionHandler();
        DefaultSessionCache ss = new DefaultSessionCache(handler);
        NullSessionDataStore ds = new NullSessionDataStore();
        ss.setSessionDataStore(ds);
        DefaultSessionIdManager idMgr = new DefaultSessionIdManager(_server);
        idMgr.setWorkerName(null);
        handler.setSessionIdManager(idMgr);
        request.setSessionHandler(handler);
        TestSession tsession = new TestSession(handler, "12345");
        tsession.setExtendedId(handler.getSessionIdManager().getExtendedId("12345", null));
        request.setSession(tsession);

        handler.setCheckingRemoteSessionIdEncoding(false);

        assertEquals("http://myhost:8888/path/info;param;jsessionid=12345?query=0&more=1#target", response.encodeURL("http://myhost:8888/path/info;param?query=0&more=1#target"));
        assertEquals("http://other:8888/path/info;param;jsessionid=12345?query=0&more=1#target", response.encodeURL("http://other:8888/path/info;param?query=0&more=1#target"));
        assertEquals("http://myhost/path/info;param;jsessionid=12345?query=0&more=1#target", response.encodeURL("http://myhost/path/info;param?query=0&more=1#target"));
        assertEquals("http://myhost:8888/other/info;param;jsessionid=12345?query=0&more=1#target", response.encodeURL("http://myhost:8888/other/info;param?query=0&more=1#target"));

        handler.setCheckingRemoteSessionIdEncoding(true);
        assertEquals("http://myhost:8888/path/info;param;jsessionid=12345?query=0&more=1#target", response.encodeURL("http://myhost:8888/path/info;param?query=0&more=1#target"));
        assertEquals("http://other:8888/path/info;param?query=0&more=1#target", response.encodeURL("http://other:8888/path/info;param?query=0&more=1#target"));
        assertEquals("http://myhost/path/info;param?query=0&more=1#target", response.encodeURL("http://myhost/path/info;param?query=0&more=1#target"));
        assertEquals("http://myhost:8888/other/info;param?query=0&more=1#target", response.encodeURL("http://myhost:8888/other/info;param?query=0&more=1#target"));

        request.setContextPath("");
        assertEquals("http://myhost:8888/;jsessionid=12345", response.encodeURL("http://myhost:8888"));
        assertEquals("https://myhost:8888/;jsessionid=12345", response.encodeURL("https://myhost:8888"));
        assertEquals("mailto:/foo", response.encodeURL("mailto:/foo"));
        assertEquals("http://myhost:8888/;jsessionid=12345", response.encodeURL("http://myhost:8888/"));
        assertEquals("http://myhost:8888/;jsessionid=12345", response.encodeURL("http://myhost:8888/;jsessionid=7777"));
        assertEquals("http://myhost:8888/;param;jsessionid=12345?query=0&more=1#target", response.encodeURL("http://myhost:8888/;param?query=0&more=1#target"));
        assertEquals("http://other:8888/path/info;param?query=0&more=1#target", response.encodeURL("http://other:8888/path/info;param?query=0&more=1#target"));
        handler.setCheckingRemoteSessionIdEncoding(false);
        assertEquals("/foo;jsessionid=12345", response.encodeURL("/foo"));
        assertEquals("/;jsessionid=12345", response.encodeURL("/"));
        assertEquals("/foo.html;jsessionid=12345#target", response.encodeURL("/foo.html#target"));
        assertEquals(";jsessionid=12345", response.encodeURL(""));
    }

    @Test
    public void testSendRedirect()
            throws Exception
    {
        String[][] tests = {
                // No cookie
                {"http://myhost:8888/other/location;jsessionid=12345?name=value","http://myhost:8888/other/location;jsessionid=12345?name=value"},
                {"/other/location;jsessionid=12345?name=value","http://@HOST@@PORT@/other/location;jsessionid=12345?name=value"},
                {"./location;jsessionid=12345?name=value","http://@HOST@@PORT@/path/location;jsessionid=12345?name=value"},

                // From cookie
                {"/other/location","http://@HOST@@PORT@/other/location"},
                {"/other/l%20cation", "http://@HOST@@PORT@/other/l%20cation"},
                {"location", "http://@HOST@@PORT@/path/location"},
                {"./location", "http://@HOST@@PORT@/path/location"},
                {"../location", "http://@HOST@@PORT@/location"},
                {"/other/l%20cation", "http://@HOST@@PORT@/other/l%20cation"},
                {"l%20cation", "http://@HOST@@PORT@/path/l%20cation"},
                {"./l%20cation", "http://@HOST@@PORT@/path/l%20cation"},
                {"../l%20cation","http://@HOST@@PORT@/l%20cation"},
                {"../locati%C3%abn", "http://@HOST@@PORT@/locati%C3%abn"},
                {"../other%2fplace", "http://@HOST@@PORT@/other%2fplace"},
                {"http://somehost.com/other/location","http://somehost.com/other/location"},
        };

        int[] ports=new int[]{8080,80};
        String[] hosts=new String[]{null,"myhost","192.168.0.1","0::1"};
        for (int port : ports)
        {
            for (String host : hosts)
            {
                for (int i=0;i<tests.length;i++)
                {
                    // System.err.printf("%s %d %s%n",host,port,tests[i][0]);
                    
                    Response response = getResponse();
                    Request request = response.getHttpChannel().getRequest();

                    request.setScheme("http");
                    if (host!=null)
                        request.setAuthority(host,port);
                    request.setURIPathQuery("/path/info;param;jsessionid=12345?query=0&more=1#target");
                    request.setContextPath("/path");
                    request.setRequestedSessionId("12345");
                    request.setRequestedSessionIdFromCookie(i>2);
                    SessionHandler handler = new SessionHandler();
                    
                    NullSessionDataStore ds = new NullSessionDataStore();
                    DefaultSessionCache ss = new DefaultSessionCache(handler);
                    handler.setSessionCache(ss);
                    ss.setSessionDataStore(ds);
                    DefaultSessionIdManager idMgr = new DefaultSessionIdManager(_server);
                    idMgr.setWorkerName(null);
                    handler.setSessionIdManager(idMgr);
                    request.setSessionHandler(handler);
                    request.setSession(new TestSession(handler, "12345"));
                    handler.setCheckingRemoteSessionIdEncoding(false);

                    response.sendRedirect(tests[i][0]);

                    String location = response.getHeader("Location");
                    
                    String expected = tests[i][1]
                        .replace("@HOST@",host==null ? request.getLocalAddr() : (host.contains(":")?("["+host+"]"):host ))
                        .replace("@PORT@",host==null ? ":8888" : (port==80?"":(":"+port)));
                    assertEquals("test-"+i+" "+host+":"+port,expected,location);
                }
            }
        }
    }

    @Test
    public void testSetBufferSizeAfterHavingWrittenContent() throws Exception
    {
        Response response = getResponse();
        response.setBufferSize(20 * 1024);
        response.getWriter().print("hello");
        try
        {
            response.setBufferSize(21 * 1024);
            fail("Expected IllegalStateException on Request.setBufferSize");
        }
        catch (Exception e)
        {
            assertTrue(e instanceof IllegalStateException);
        }
    }

    @Test
    public void testZeroContent() throws Exception
    {
        Response response = getResponse();
        PrintWriter writer = response.getWriter();
        response.setContentLength(0);
        assertTrue(!response.isCommitted());
        assertTrue(!writer.checkError());
        writer.print("");
        assertTrue(!writer.checkError());
        assertTrue(response.isCommitted());
    }

    @Test
    public void testHead() throws Exception
    {
        Server server = new Server(0);
        try
        {
            server.setHandler(new AbstractHandler()
            {
                @Override
                public void handle(String target, Request baseRequest, HttpServletRequest request, HttpServletResponse response) throws IOException, ServletException
                {
                    response.setStatus(200);
                    response.setContentType("text/plain");
                    PrintWriter w = response.getWriter();
                    w.flush();
                    w.println("Geht");
                    w.flush();
                    w.println("Doch");
                    w.flush();
                    ((Request)request).setHandled(true);
                }
            });
            server.start();

            try(Socket socket = new Socket("localhost", ((NetworkConnector)server.getConnectors()[0]).getLocalPort()))
            {
                socket.setSoTimeout(500000);
                socket.getOutputStream().write("HEAD / HTTP/1.1\r\nHost: localhost\r\n\r\n".getBytes());
                socket.getOutputStream().write("GET / HTTP/1.1\r\nHost: localhost\r\nConnection: close\r\n\r\n".getBytes());
                socket.getOutputStream().flush();

                LineNumberReader reader = new LineNumberReader(new InputStreamReader(socket.getInputStream()));
                String line = reader.readLine();
                Assert.assertThat(line, Matchers.startsWith("HTTP/1.1 200 OK"));
                // look for blank line
                while (line != null && line.length() > 0)
                    line = reader.readLine();

                // Read the first line of the GET
                line = reader.readLine();
                Assert.assertThat(line, Matchers.startsWith("HTTP/1.1 200 OK"));

                String last = null;
                while (line != null)
                {
                    last = line;
                    line = reader.readLine();
                }

                assertEquals("Doch", last);
            }
        }
        finally
        {
            server.stop();
        }
    }

    @Test
    public void testAddCookie() throws Exception
    {
        Response response = getResponse();

        Cookie cookie = new Cookie("name", "value");
        cookie.setDomain("domain");
        cookie.setPath("/path");
        cookie.setSecure(true);
        cookie.setComment("comment__HTTP_ONLY__");

        response.addCookie(cookie);

        String set = response.getHttpFields().get("Set-Cookie");

        assertEquals("name=value;Version=1;Path=/path;Domain=domain;Secure;HttpOnly;Comment=comment", set);
    }
    
    /**
     * Testing behavior documented in Chrome bug
     * https://bugs.chromium.org/p/chromium/issues/detail?id=700618
     */
    @Test
    public void testAddCookie_JavaxServletHttp() throws Exception
    {
        Response response = getResponse();
    
        Cookie cookie = new Cookie("foo", URLEncoder.encode("bar;baz", UTF_8.toString()));
        cookie.setPath("/secure");
    
        response.addCookie(cookie);
    
        String set = response.getHttpFields().get("Set-Cookie");
    
        assertEquals("foo=bar%3Bbaz;Path=/secure", set);
    }
    
    /**
     * Testing behavior documented in Chrome bug
     * https://bugs.chromium.org/p/chromium/issues/detail?id=700618
     */
    @Test
    public void testAddCookie_JavaNet() throws Exception
    {
        HttpCookie cookie = new HttpCookie("foo", URLEncoder.encode("bar;baz", UTF_8.toString()));
        cookie.setPath("/secure");
        
        assertEquals("foo=\"bar%3Bbaz\";$Path=\"/secure\"", cookie.toString());
    }

    @Test
    public void testCookiesWithReset() throws Exception
    {
        Response response = getResponse();

        Cookie cookie=new Cookie("name","value");
        cookie.setDomain("domain");
        cookie.setPath("/path");
        cookie.setSecure(true);
        cookie.setComment("comment__HTTP_ONLY__");
        response.addCookie(cookie);

        Cookie cookie2=new Cookie("name2", "value2");
        cookie2.setDomain("domain");
        cookie2.setPath("/path");
        response.addCookie(cookie2);

        //keep the cookies
        response.reset(true);

        Enumeration<String> set = response.getHttpFields().getValues("Set-Cookie");

        assertNotNull(set);
        ArrayList<String> list = Collections.list(set);
        assertEquals(2, list.size());
        assertTrue(list.contains("name=value;Version=1;Path=/path;Domain=domain;Secure;HttpOnly;Comment=comment"));
        assertTrue(list.contains("name2=value2;Path=/path;Domain=domain"));

        //get rid of the cookies
        response.reset();

        set = response.getHttpFields().getValues("Set-Cookie");
        assertFalse(set.hasMoreElements());
    }

    @Test
    public void testFlushAfterFullContent() throws Exception
    {
        Response response = getResponse();
        byte[] data = new byte[]{(byte)0xCA, (byte)0xFE};
        ServletOutputStream output = response.getOutputStream();
        response.setContentLength(data.length);
        // Write the whole content
        output.write(data);
        // Must not throw
        output.flush();
    }

    @Test
    public void testSetCookie() throws Exception
    {
        Response response = _channel.getResponse();
        HttpFields fields = response.getHttpFields();

        response.addSetCookie("null",null,null,null,-1,null,false,false,-1);
        assertEquals("null=",fields.get("Set-Cookie"));

        fields.clear();

        response.addSetCookie("minimal","value",null,null,-1,null,false,false,-1);
        assertEquals("minimal=value",fields.get("Set-Cookie"));

        fields.clear();
        //test cookies with same name, domain and path
        response.addSetCookie("everything","something","domain","path",0,"noncomment",true,true,0);
        response.addSetCookie("everything","value","domain","path",0,"comment",true,true,0);
        Enumeration<String> e =fields.getValues("Set-Cookie");
        assertTrue(e.hasMoreElements());
        assertEquals("everything=something;Version=1;Path=path;Domain=domain;Expires=Thu, 01-Jan-1970 00:00:00 GMT;Max-Age=0;Secure;HttpOnly;Comment=noncomment",e.nextElement());
        assertEquals("everything=value;Version=1;Path=path;Domain=domain;Expires=Thu, 01-Jan-1970 00:00:00 GMT;Max-Age=0;Secure;HttpOnly;Comment=comment",e.nextElement());
        assertFalse(e.hasMoreElements());
        assertEquals("Thu, 01 Jan 1970 00:00:00 GMT",fields.get("Expires"));
        assertFalse(e.hasMoreElements());

        //test cookies with same name, different domain
        fields.clear();
        response.addSetCookie("everything","other","domain1","path",0,"blah",true,true,0);
        response.addSetCookie("everything","value","domain2","path",0,"comment",true,true,0);
        e =fields.getValues("Set-Cookie");
        assertTrue(e.hasMoreElements());
        assertEquals("everything=other;Version=1;Path=path;Domain=domain1;Expires=Thu, 01-Jan-1970 00:00:00 GMT;Max-Age=0;Secure;HttpOnly;Comment=blah",e.nextElement());
        assertTrue(e.hasMoreElements());
        assertEquals("everything=value;Version=1;Path=path;Domain=domain2;Expires=Thu, 01-Jan-1970 00:00:00 GMT;Max-Age=0;Secure;HttpOnly;Comment=comment",e.nextElement());
        assertFalse(e.hasMoreElements());

        //test cookies with same name, same path, one with domain, one without
        fields.clear();
        response.addSetCookie("everything","other","domain1","path",0,"blah",true,true,0);
        response.addSetCookie("everything","value","","path",0,"comment",true,true,0);
        e =fields.getValues("Set-Cookie");
        assertTrue(e.hasMoreElements());
        assertEquals("everything=other;Version=1;Path=path;Domain=domain1;Expires=Thu, 01-Jan-1970 00:00:00 GMT;Max-Age=0;Secure;HttpOnly;Comment=blah",e.nextElement());
        assertTrue(e.hasMoreElements());
        assertEquals("everything=value;Version=1;Path=path;Expires=Thu, 01-Jan-1970 00:00:00 GMT;Max-Age=0;Secure;HttpOnly;Comment=comment",e.nextElement());
        assertFalse(e.hasMoreElements());


        //test cookies with same name, different path
        fields.clear();
        response.addSetCookie("everything","other","domain1","path1",0,"blah",true,true,0);
        response.addSetCookie("everything","value","domain1","path2",0,"comment",true,true,0);
        e =fields.getValues("Set-Cookie");
        assertTrue(e.hasMoreElements());
        assertEquals("everything=other;Version=1;Path=path1;Domain=domain1;Expires=Thu, 01-Jan-1970 00:00:00 GMT;Max-Age=0;Secure;HttpOnly;Comment=blah",e.nextElement());
        assertTrue(e.hasMoreElements());
        assertEquals("everything=value;Version=1;Path=path2;Domain=domain1;Expires=Thu, 01-Jan-1970 00:00:00 GMT;Max-Age=0;Secure;HttpOnly;Comment=comment",e.nextElement());
        assertFalse(e.hasMoreElements());

        //test cookies with same name, same domain, one with path, one without
        fields.clear();
        response.addSetCookie("everything","other","domain1","path1",0,"blah",true,true,0);
        response.addSetCookie("everything","value","domain1","",0,"comment",true,true,0);
        e =fields.getValues("Set-Cookie");
        assertTrue(e.hasMoreElements());
        assertEquals("everything=other;Version=1;Path=path1;Domain=domain1;Expires=Thu, 01-Jan-1970 00:00:00 GMT;Max-Age=0;Secure;HttpOnly;Comment=blah",e.nextElement());
        assertTrue(e.hasMoreElements());
        assertEquals("everything=value;Version=1;Domain=domain1;Expires=Thu, 01-Jan-1970 00:00:00 GMT;Max-Age=0;Secure;HttpOnly;Comment=comment",e.nextElement());
        assertFalse(e.hasMoreElements());

        //test cookies same name only, no path, no domain
        fields.clear();
        response.addSetCookie("everything","other","","",0,"blah",true,true,0);
        response.addSetCookie("everything","value","","",0,"comment",true,true,0);
        e =fields.getValues("Set-Cookie");
        assertTrue(e.hasMoreElements());
        assertEquals("everything=other;Version=1;Expires=Thu, 01-Jan-1970 00:00:00 GMT;Max-Age=0;Secure;HttpOnly;Comment=blah",e.nextElement());
        assertEquals("everything=value;Version=1;Expires=Thu, 01-Jan-1970 00:00:00 GMT;Max-Age=0;Secure;HttpOnly;Comment=comment",e.nextElement());
        assertFalse(e.hasMoreElements());

        fields.clear();
        response.addSetCookie("ev erything","va lue","do main","pa th",1,"co mment",true,true,1);
        String setCookie=fields.get("Set-Cookie");
        assertThat(setCookie,Matchers.startsWith("\"ev erything\"=\"va lue\";Version=1;Path=\"pa th\";Domain=\"do main\";Expires="));
        assertThat(setCookie,Matchers.endsWith(" GMT;Max-Age=1;Secure;HttpOnly;Comment=\"co mment\""));

        fields.clear();
        response.addSetCookie("name","value",null,null,-1,null,false,false,0);
        setCookie=fields.get("Set-Cookie");
        assertEquals(-1,setCookie.indexOf("Version="));
        fields.clear();
        response.addSetCookie("name","v a l u e",null,null,-1,null,false,false,0);
        setCookie=fields.get("Set-Cookie");

        fields.clear();
        response.addSetCookie("json","{\"services\":[\"cwa\", \"aa\"]}",null,null,-1,null,false,false,-1);
        assertEquals("json=\"{\\\"services\\\":[\\\"cwa\\\", \\\"aa\\\"]}\"",fields.get("Set-Cookie"));

        fields.clear();
        response.addSetCookie("name","value","domain",null,-1,null,false,false,-1);
        response.addSetCookie("name","other","domain",null,-1,null,false,false,-1);
        response.addSetCookie("name","more","domain",null,-1,null,false,false,-1);
        e = fields.getValues("Set-Cookie");
        assertTrue(e.hasMoreElements());
        assertThat(e.nextElement(), Matchers.startsWith("name=value"));
        assertThat(e.nextElement(), Matchers.startsWith("name=other"));
        assertThat(e.nextElement(), Matchers.startsWith("name=more"));

        response.addSetCookie("foo","bar","domain",null,-1,null,false,false,-1);
        response.addSetCookie("foo","bob","domain",null,-1,null,false,false,-1);
        assertThat(fields.get("Set-Cookie"), Matchers.startsWith("name=value"));


        fields.clear();
        response.addSetCookie("name","value%=",null,null,-1,null,false,false,0);
        setCookie=fields.get("Set-Cookie");
        assertEquals("name=value%=",setCookie);
    }

    private Response getResponse()
    {
        _channel.recycle();
        _channel.getRequest().setMetaData(new MetaData.Request("GET",new HttpURI("/path/info"),HttpVersion.HTTP_1_0,new HttpFields()));
        return _channel.getResponse();
    }

    private static class TestSession extends Session
    {
        protected TestSession(SessionHandler handler, String id)
        {
            super(handler, new SessionData(id, "", "0.0.0.0", 0, 0, 0, 300));
        }
    }
}<|MERGE_RESOLUTION|>--- conflicted
+++ resolved
@@ -35,17 +35,13 @@
 import java.io.InputStreamReader;
 import java.io.LineNumberReader;
 import java.io.PrintWriter;
-<<<<<<< HEAD
 import java.net.Inet4Address;
 import java.net.InetAddress;
 import java.net.InetSocketAddress;
+import java.net.HttpCookie;
 import java.net.Socket;
 import java.net.UnknownHostException;
-=======
-import java.net.HttpCookie;
-import java.net.Socket;
 import java.net.URLEncoder;
->>>>>>> 98cc1f7e
 import java.nio.ByteBuffer;
 import java.util.ArrayList;
 import java.util.Collections;
@@ -129,7 +125,7 @@
             public InetSocketAddress getLocalAddress()
             {
                 return LOCALADDRESS;
-            }   
+            }
         };
         _channel = new HttpChannel(connector, new HttpConfiguration(), endp, new HttpTransport()
         {
