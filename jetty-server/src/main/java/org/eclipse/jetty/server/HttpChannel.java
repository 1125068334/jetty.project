--- conflicted
+++ resolved
@@ -249,12 +249,6 @@
      */
     public boolean handle()
     {
-<<<<<<< HEAD
-        final HttpChannel last = setCurrentHttpChannel(this);
-
-=======
-        String threadName = null;
->>>>>>> c23f21c7
         if (LOG.isDebugEnabled())
             LOG.debug("{} handle {} ", this,_request.getHttpURI());
 
@@ -424,12 +418,6 @@
         }
         finally
         {
-<<<<<<< HEAD
-            setCurrentHttpChannel(last);
-=======
-            if (threadName != null && LOG.isDebugEnabled())
-                Thread.currentThread().setName(threadName);
->>>>>>> c23f21c7
         }
 
         if (LOG.isDebugEnabled())
