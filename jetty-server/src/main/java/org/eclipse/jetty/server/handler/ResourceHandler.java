--- conflicted
+++ resolved
@@ -440,12 +440,12 @@
         if (_etags)
         {
             // simple handling of only a single etag
-            String ifnm = request.getHeader(HttpHeaders.IF_NONE_MATCH);
+            String ifnm = request.getHeader(HttpHeader.IF_NONE_MATCH.asString());
             etag=resource.getWeakETag();
             if (ifnm!=null && resource!=null && ifnm.equals(etag))
             {
                 response.setStatus(HttpStatus.NOT_MODIFIED_304);
-                baseRequest.getResponse().getHttpFields().put(HttpHeaders.ETAG_BUFFER,etag);
+                baseRequest.getResponse().getHttpFields().put(HttpHeader.ETAG,etag);
                 return;
             }
         }
@@ -467,14 +467,10 @@
 
         // set the headers
         doResponseHeaders(response,resource,mime!=null?mime.toString():null);
-<<<<<<< HEAD
         response.setDateHeader(HttpHeader.LAST_MODIFIED.asString(),last_modified);
-=======
-        response.setDateHeader(HttpHeaders.LAST_MODIFIED,last_modified);
         if (_etags)
-            baseRequest.getResponse().getHttpFields().put(HttpHeaders.ETAG_BUFFER,etag);
+            baseRequest.getResponse().getHttpFields().put(HttpHeader.ETAG,etag);
         
->>>>>>> 3d3b035b
         if(skipContentBody)
             return;
         // Send the content
