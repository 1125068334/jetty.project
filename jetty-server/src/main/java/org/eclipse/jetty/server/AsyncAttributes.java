--- conflicted
+++ resolved
@@ -26,21 +26,13 @@
 
 class AsyncAttributes extends Attributes.Wrapper
 {
-<<<<<<< HEAD
+    public static final String __ASYNC_PREFIX = "javax.servlet.async.";
+
     private final String _requestURI;
     private final String _contextPath;
     private final String _pathInContext;
-    private ServletPathMapping _mapping;
+    private final ServletPathMapping _mapping;
     private final String _queryString;
-=======
-    public static final String __ASYNC_PREFIX = "javax.servlet.async.";
-
-    private String _requestURI;
-    private String _contextPath;
-    private String _servletPath;
-    private String _pathInfo;
-    private String _queryString;
->>>>>>> 9a56301d
 
     public AsyncAttributes(Attributes attributes, String requestUri, String contextPath, String pathInContext, ServletPathMapping mapping, String queryString)
     {
@@ -77,31 +69,17 @@
     @Override
     public Set<String> getAttributeNameSet()
     {
-<<<<<<< HEAD
-        Set<String> set = new HashSet<>(super.getAttributeNameSet());
+        Set<String> set = new HashSet<>();
+        super.getAttributeNameSet().stream()
+            .filter(name -> !name.startsWith(__ASYNC_PREFIX))
+            .forEach(set::add);
+
         set.add(AsyncContext.ASYNC_REQUEST_URI);
         set.add(AsyncContext.ASYNC_CONTEXT_PATH);
         set.add(AsyncContext.ASYNC_SERVLET_PATH);
         set.add(AsyncContext.ASYNC_PATH_INFO);
         set.add(AsyncContext.ASYNC_QUERY_STRING);
         set.add(AsyncContext.ASYNC_MAPPING);
-=======
-        Set<String> set = new HashSet<>();
-        super.getAttributeNameSet().stream()
-            .filter(name -> !name.startsWith(__ASYNC_PREFIX))
-            .forEach(set::add);
-
-        if (_requestURI != null)
-            set.add(AsyncContext.ASYNC_REQUEST_URI);
-        if (_contextPath != null)
-            set.add(AsyncContext.ASYNC_CONTEXT_PATH);
-        if (_servletPath != null)
-            set.add(AsyncContext.ASYNC_SERVLET_PATH);
-        if (_pathInfo != null)
-            set.add(AsyncContext.ASYNC_PATH_INFO);
-        if (_queryString != null)
-            set.add(AsyncContext.ASYNC_QUERY_STRING);
->>>>>>> 9a56301d
         return set;
     }
 
