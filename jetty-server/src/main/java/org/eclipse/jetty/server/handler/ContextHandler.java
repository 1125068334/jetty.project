//
// ========================================================================
// Copyright (c) 1995-2020 Mort Bay Consulting Pty Ltd and others.
//
// This program and the accompanying materials are made available under
// the terms of the Eclipse Public License 2.0 which is available at
// https://www.eclipse.org/legal/epl-2.0
//
// This Source Code may also be made available under the following
// Secondary Licenses when the conditions for such availability set
// forth in the Eclipse Public License, v. 2.0 are satisfied:
// the Apache License v2.0 which is available at
// https://www.apache.org/licenses/LICENSE-2.0
//
// SPDX-License-Identifier: EPL-2.0 OR Apache-2.0
// ========================================================================
//

package org.eclipse.jetty.server.handler;

import java.io.File;
import java.io.IOException;
import java.io.InputStream;
import java.net.MalformedURLException;
import java.net.URI;
import java.net.URL;
import java.net.URLClassLoader;
import java.security.AccessController;
import java.security.PrivilegedAction;
import java.util.ArrayList;
import java.util.Arrays;
import java.util.Collections;
import java.util.Enumeration;
import java.util.EventListener;
import java.util.HashMap;
import java.util.HashSet;
import java.util.Iterator;
import java.util.List;
import java.util.Locale;
import java.util.Map;
import java.util.Set;
import java.util.concurrent.CompletableFuture;
import java.util.concurrent.CopyOnWriteArrayList;
<<<<<<< HEAD
=======
import java.util.concurrent.atomic.AtomicReference;
import javax.servlet.DispatcherType;
import javax.servlet.Filter;
import javax.servlet.FilterRegistration;
import javax.servlet.FilterRegistration.Dynamic;
import javax.servlet.RequestDispatcher;
import javax.servlet.Servlet;
import javax.servlet.ServletContext;
import javax.servlet.ServletContextAttributeEvent;
import javax.servlet.ServletContextAttributeListener;
import javax.servlet.ServletContextEvent;
import javax.servlet.ServletContextListener;
import javax.servlet.ServletException;
import javax.servlet.ServletRegistration;
import javax.servlet.ServletRequestAttributeListener;
import javax.servlet.ServletRequestEvent;
import javax.servlet.ServletRequestListener;
import javax.servlet.SessionCookieConfig;
import javax.servlet.SessionTrackingMode;
import javax.servlet.descriptor.JspConfigDescriptor;
import javax.servlet.http.HttpServletRequest;
import javax.servlet.http.HttpServletResponse;
import javax.servlet.http.HttpSessionAttributeListener;
import javax.servlet.http.HttpSessionIdListener;
import javax.servlet.http.HttpSessionListener;
>>>>>>> d2df0fc2

import jakarta.servlet.DispatcherType;
import jakarta.servlet.Filter;
import jakarta.servlet.FilterRegistration;
import jakarta.servlet.FilterRegistration.Dynamic;
import jakarta.servlet.RequestDispatcher;
import jakarta.servlet.Servlet;
import jakarta.servlet.ServletContext;
import jakarta.servlet.ServletContextAttributeEvent;
import jakarta.servlet.ServletContextAttributeListener;
import jakarta.servlet.ServletContextEvent;
import jakarta.servlet.ServletContextListener;
import jakarta.servlet.ServletException;
import jakarta.servlet.ServletRegistration;
import jakarta.servlet.ServletRequestAttributeListener;
import jakarta.servlet.ServletRequestEvent;
import jakarta.servlet.ServletRequestListener;
import jakarta.servlet.SessionCookieConfig;
import jakarta.servlet.SessionTrackingMode;
import jakarta.servlet.descriptor.JspConfigDescriptor;
import jakarta.servlet.http.HttpServletRequest;
import jakarta.servlet.http.HttpServletResponse;
import jakarta.servlet.http.HttpSessionAttributeListener;
import jakarta.servlet.http.HttpSessionIdListener;
import jakarta.servlet.http.HttpSessionListener;
import org.eclipse.jetty.http.HttpURI;
import org.eclipse.jetty.http.MimeTypes;
import org.eclipse.jetty.server.ClassLoaderDump;
import org.eclipse.jetty.server.Connector;
import org.eclipse.jetty.server.Dispatcher;
import org.eclipse.jetty.server.Handler;
import org.eclipse.jetty.server.HandlerContainer;
import org.eclipse.jetty.server.Request;
import org.eclipse.jetty.server.Server;
import org.eclipse.jetty.util.Attributes;
import org.eclipse.jetty.util.AttributesMap;
import org.eclipse.jetty.util.Loader;
import org.eclipse.jetty.util.MultiException;
import org.eclipse.jetty.util.StringUtil;
import org.eclipse.jetty.util.URIUtil;
import org.eclipse.jetty.util.annotation.ManagedAttribute;
import org.eclipse.jetty.util.annotation.ManagedObject;
import org.eclipse.jetty.util.component.DumpableCollection;
import org.eclipse.jetty.util.component.Graceful;
import org.eclipse.jetty.util.resource.Resource;
import org.slf4j.Logger;
import org.slf4j.LoggerFactory;

/**
 * ContextHandler.
 *
 * <p>
 * This handler wraps a call to handle by setting the context and servlet path, plus setting the context classloader.
 * </p>
 * <p>
 * If the context init parameter {@code org.eclipse.jetty.server.context.ManagedAttributes} is set to a comma separated list of names, then they are treated as
 * context attribute names, which if set as attributes are passed to the servers Container so that they may be managed with JMX.
 * </p>
 * <p>
 * The maximum size of a form that can be processed by this context is controlled by the system properties {@code org.eclipse.jetty.server.Request.maxFormKeys} and
 * {@code org.eclipse.jetty.server.Request.maxFormContentSize}. These can also be configured with {@link #setMaxFormContentSize(int)} and {@link #setMaxFormKeys(int)}
 * </p>
 * <p>
 * The executor is made available via a context attributed {@code org.eclipse.jetty.server.Executor}.
 * </p>
 * <p>
 * By default, the context is created with alias checkers for {@link AllowSymLinkAliasChecker} (unix only) and {@link ApproveNonExistentDirectoryAliases}. If
 * these alias checkers are not required, then {@link #clearAliasChecks()} or {@link #setAliasChecks(List)} should be called.
 * </p>
 */
@ManagedObject("URI Context")
public class ContextHandler extends ScopedHandler implements Attributes, Graceful
{
    public static final int SERVLET_MAJOR_VERSION = 4;
    public static final int SERVLET_MINOR_VERSION = 0;
    public static final Class<?>[] SERVLET_LISTENER_TYPES =
        {
            ServletContextListener.class,
            ServletContextAttributeListener.class,
            ServletRequestListener.class,
            ServletRequestAttributeListener.class,
            HttpSessionIdListener.class,
            HttpSessionListener.class,
            HttpSessionAttributeListener.class
        };

    public static final int DEFAULT_LISTENER_TYPE_INDEX = 1;

    public static final int EXTENDED_LISTENER_TYPE_INDEX = 0;

    private static final String UNIMPLEMENTED_USE_SERVLET_CONTEXT_HANDLER = "Unimplemented {} - use org.eclipse.jetty.servlet.ServletContextHandler";

    private static final Logger LOG = LoggerFactory.getLogger(ContextHandler.class);

    private static final ThreadLocal<Context> __context = new ThreadLocal<>();

    private static String __serverInfo = "jetty/" + Server.getVersion();

    public static final String MANAGED_ATTRIBUTES = "org.eclipse.jetty.server.context.ManagedAttributes";

    public static final String MAX_FORM_KEYS_KEY = "org.eclipse.jetty.server.Request.maxFormKeys";
    public static final String MAX_FORM_CONTENT_SIZE_KEY = "org.eclipse.jetty.server.Request.maxFormContentSize";
    public static final int DEFAULT_MAX_FORM_KEYS = 1000;
    public static final int DEFAULT_MAX_FORM_CONTENT_SIZE = 200000;

    /**
     * Get the current ServletContext implementation.
     *
     * @return ServletContext implementation
     */
    public static Context getCurrentContext()
    {
        return __context.get();
    }

    public static ContextHandler getContextHandler(ServletContext context)
    {
        if (context instanceof ContextHandler.Context)
            return ((ContextHandler.Context)context).getContextHandler();
        Context c = getCurrentContext();
        if (c != null)
            return c.getContextHandler();
        return null;
    }

    public static String getServerInfo()
    {
        return __serverInfo;
    }

    public static void setServerInfo(String serverInfo)
    {
        __serverInfo = serverInfo;
    }

    public enum ContextStatus
    {
        NOTSET, 
        INITIALIZED,
        DESTROYED
    }
    
    protected ContextStatus _contextStatus = ContextStatus.NOTSET;
    protected Context _scontext;
    private final AttributesMap _attributes;
    private final Map<String, String> _initParams;
    private ClassLoader _classLoader;
    private boolean _contextPathDefault = true;
    private String _defaultRequestCharacterEncoding;
    private String _defaultResponseCharacterEncoding;
    private String _contextPath = "/";
    private String _contextPathEncoded = "/";
    private String _displayName;
    private long _stopTimeout;
    private Resource _baseResource;
    private MimeTypes _mimeTypes;
    private Map<String, String> _localeEncodingMap;
    private String[] _welcomeFiles;
    private ErrorHandler _errorHandler;
    private String[] _vhosts; // Host name portion, matching _vconnectors array
    private boolean[] _vhostswildcard;
    private String[] _vconnectors; // connector portion, matching _vhosts array
    private Logger _logger;
    private boolean _allowNullPathInfo;
    private int _maxFormKeys = Integer.getInteger(MAX_FORM_KEYS_KEY, DEFAULT_MAX_FORM_KEYS);
    private int _maxFormContentSize = Integer.getInteger(MAX_FORM_CONTENT_SIZE_KEY, DEFAULT_MAX_FORM_CONTENT_SIZE);
    private boolean _compactPath = false;
    private boolean _usingSecurityManager = System.getSecurityManager() != null;

    private final List<EventListener> _programmaticListeners = new CopyOnWriteArrayList<>();
    private final List<ServletContextListener> _servletContextListeners = new CopyOnWriteArrayList<>();
    private final List<ServletContextListener> _destroyServletContextListeners = new ArrayList<>();
    private final List<ServletContextAttributeListener> _servletContextAttributeListeners = new CopyOnWriteArrayList<>();
    private final List<ServletRequestListener> _servletRequestListeners = new CopyOnWriteArrayList<>();
    private final List<ServletRequestAttributeListener> _servletRequestAttributeListeners = new CopyOnWriteArrayList<>();
    private final List<ContextScopeListener> _contextListeners = new CopyOnWriteArrayList<>();
    private final Set<EventListener> _durableListeners = new HashSet<>();
    private String[] _protectedTargets;
    private final CopyOnWriteArrayList<AliasCheck> _aliasChecks = new CopyOnWriteArrayList<>();

    public enum Availability
    {
        STOPPED,        // stopped and can't be made unavailable nor shutdown
        STARTING,       // starting inside of doStart. It may go to any of the next states.
        AVAILABLE,      // running normally
        UNAVAILABLE,    // Either a startup error or explicit call to setAvailable(false)
        SHUTDOWN,       // graceful shutdown
    }

    private final AtomicReference<Availability> _availability = new AtomicReference<>(Availability.STOPPED);

    public ContextHandler()
    {
        this(null, null, null);
    }

    protected ContextHandler(Context context)
    {
        this(context, null, null);
    }

    public ContextHandler(String contextPath)
    {
        this(null, null, contextPath);
    }

    public ContextHandler(HandlerContainer parent, String contextPath)
    {
        this(null, parent, contextPath);
    }

    protected ContextHandler(Context context, HandlerContainer parent, String contextPath)
    {
        _scontext = context == null ? new Context() : context;
        _attributes = new AttributesMap();
        _initParams = new HashMap<>();
        addAliasCheck(new ApproveNonExistentDirectoryAliases());
        if (File.separatorChar == '/')
            addAliasCheck(new AllowSymLinkAliasChecker());

        if (contextPath != null)
            setContextPath(contextPath);
        if (parent instanceof HandlerWrapper)
            ((HandlerWrapper)parent).setHandler(this);
        else if (parent instanceof HandlerCollection)
            ((HandlerCollection)parent).addHandler(this);
    }

    @Override
    public void dump(Appendable out, String indent) throws IOException
    {
        dumpObjects(out, indent,
            new ClassLoaderDump(getClassLoader()),
            new DumpableCollection("handler attributes " + this, ((AttributesMap)getAttributes()).getAttributeEntrySet()),
            new DumpableCollection("context attributes " + this, ((Context)getServletContext()).getAttributeEntrySet()),
            new DumpableCollection("initparams " + this, getInitParams().entrySet()));
    }

    public Context getServletContext()
    {
        return _scontext;
    }

    /**
     * @return the allowNullPathInfo true if /context is not redirected to /context/
     */
    @ManagedAttribute("Checks if the /context is not redirected to /context/")
    public boolean getAllowNullPathInfo()
    {
        return _allowNullPathInfo;
    }

    /**
     * @param allowNullPathInfo true if /context is not redirected to /context/
     */
    public void setAllowNullPathInfo(boolean allowNullPathInfo)
    {
        _allowNullPathInfo = allowNullPathInfo;
    }

    @Override
    public void setServer(Server server)
    {
        super.setServer(server);
        if (_errorHandler != null)
            _errorHandler.setServer(server);
    }

    public boolean isUsingSecurityManager()
    {
        return _usingSecurityManager;
    }

    public void setUsingSecurityManager(boolean usingSecurityManager)
    {
        if (usingSecurityManager && System.getSecurityManager() == null)
            throw new IllegalStateException("No security manager");
        _usingSecurityManager = usingSecurityManager;
    }

    /**
     * Set the virtual hosts for the context. Only requests that have a matching host header or fully qualified URL will be passed to that context with a
     * virtual host name. A context with no virtual host names or a null virtual host name is available to all requests that are not served by a context with a
     * matching virtual host name.
     *
     * @param vhosts Array of virtual hosts that this context responds to. A null/empty array means any hostname is acceptable. Host names may be String
     * representation of IP addresses. Host names may start with '*.' to wildcard one level of names. Hosts and wildcard hosts may be followed with
     * '@connectorname', in which case they will match only if the the {@link Connector#getName()} for the request also matches. If an entry is just
     * '@connectorname' it will match any host if that connector was used.  Note - In previous versions if one or more connectorname only entries existed
     * and non of the connectors matched the handler would not match regardless of any hostname entries.  If there is one or more connectorname only
     * entries and one or more host only entries but no hostname and connector entries we assume the old behavior and will log a warning.  The warning
     * can be removed by removing the host entries that were previously being ignored, or modifying to include a hostname and connectorname entry.
     */
    public void setVirtualHosts(String[] vhosts)
    {

        if (vhosts == null)
        {
            _vhosts = vhosts;
        }
        else
        {

            boolean hostMatch = false;
            boolean connectorHostMatch = false;
            _vhosts = new String[vhosts.length];
            _vconnectors = new String[vhosts.length];
            _vhostswildcard = new boolean[vhosts.length];
            ArrayList<Integer> connectorOnlyIndexes = null;
            for (int i = 0; i < vhosts.length; i++)
            {
                boolean connectorMatch = false;
                _vhosts[i] = vhosts[i];
                if (vhosts[i] == null)
                    continue;
                int connectorIndex = _vhosts[i].indexOf('@');
                if (connectorIndex >= 0)
                {
                    connectorMatch = true;
                    _vconnectors[i] = _vhosts[i].substring(connectorIndex + 1);
                    _vhosts[i] = _vhosts[i].substring(0, connectorIndex);
                    if (connectorIndex == 0)
                    {
                        if (connectorOnlyIndexes == null)
                            connectorOnlyIndexes = new ArrayList<>();
                        connectorOnlyIndexes.add(i);
                    }
                }

                if (_vhosts[i].startsWith("*."))
                {
                    _vhosts[i] = _vhosts[i].substring(1);
                    _vhostswildcard[i] = true;
                }
                if (_vhosts[i].isEmpty())
                    _vhosts[i] = null;
                else
                {
                    hostMatch = true;
                    connectorHostMatch = connectorHostMatch || connectorMatch;
                }
                _vhosts[i] = normalizeHostname(_vhosts[i]);
            }

            if (connectorOnlyIndexes != null && hostMatch && !connectorHostMatch)
            {
                LOG.warn(
                    "ContextHandler {} has a connector only entry e.g. \"@connector\" and one or more host only entries. \n" +
                        "The host entries will be ignored to match legacy behavior.  To clear this warning remove the host entries or update to us at least one host@connector syntax entry that will match a host for an specific connector",
                    Arrays.asList(vhosts));
                String[] filteredHosts = new String[connectorOnlyIndexes.size()];
                for (int i = 0; i < connectorOnlyIndexes.size(); i++)
                {
                    filteredHosts[i] = vhosts[connectorOnlyIndexes.get(i)];
                }
                setVirtualHosts(filteredHosts);
            }
        }
    }

    /**
     * Either set virtual hosts or add to an existing set of virtual hosts.
     *
     * @param virtualHosts Array of virtual hosts that this context responds to. A null/empty array means any hostname is acceptable. Host names may be String
     * representation of IP addresses. Host names may start with '*.' to wildcard one level of names. Hosts and wildcard hosts may be followed with
     * '@connectorname', in which case they will match only if the the {@link Connector#getName()} for the request also matches. If an entry is just
     * '@connectorname' it will match any host if that connector was used.  Note - In previous versions if one or more connectorname only entries existed
     * and non of the connectors matched the handler would not match regardless of any hostname entries.  If there is one or more connectorname only
     * entries and one or more host only entries but no hostname and connector entries we assume the old behavior and will log a warning.  The warning
     * can be removed by removing the host entries that were previously being ignored, or modifying to include a hostname and connectorname entry.
     */
    public void addVirtualHosts(String[] virtualHosts)
    {
        if (virtualHosts == null || virtualHosts.length == 0) // since this is add, we don't null the old ones
            return;

        if (_vhosts == null)
        {
            setVirtualHosts(virtualHosts);
        }
        else
        {
            Set<String> currentVirtualHosts = new HashSet<>(Arrays.asList(getVirtualHosts()));
            for (String vh : virtualHosts)
            {
                currentVirtualHosts.add(normalizeHostname(vh));
            }
            setVirtualHosts(currentVirtualHosts.toArray(new String[0]));
        }
    }

    /**
     * Removes an array of virtual host entries, if this removes all entries the _vhosts will be set to null
     *
     * @param virtualHosts Array of virtual hosts that this context responds to. A null/empty array means any hostname is acceptable. Host names may be String
     * representation of IP addresses. Host names may start with '*.' to wildcard one level of names. Hosts and wildcard hosts may be followed with
     * '@connectorname', in which case they will match only if the the {@link Connector#getName()} for the request also matches. If an entry is just
     * '@connectorname' it will match any host if that connector was used.  Note - In previous versions if one or more connectorname only entries existed
     * and non of the connectors matched the handler would not match regardless of any hostname entries.  If there is one or more connectorname only
     * entries and one or more host only entries but no hostname and connector entries we assume the old behavior and will log a warning.  The warning
     * can be removed by removing the host entries that were previously being ignored, or modifying to include a hostname and connectorname entry.
     */
    public void removeVirtualHosts(String[] virtualHosts)
    {
        if (virtualHosts == null || virtualHosts.length == 0 || _vhosts == null || _vhosts.length == 0)
            return; // do nothing

        Set<String> existingVirtualHosts = new HashSet<>(Arrays.asList(getVirtualHosts()));
        for (String vh : virtualHosts)
        {
            existingVirtualHosts.remove(normalizeHostname(vh));
        }
        if (existingVirtualHosts.isEmpty())
            setVirtualHosts(null); // if we ended up removing them all, just null out _vhosts
        else
            setVirtualHosts(existingVirtualHosts.toArray(new String[0]));
    }

    /**
     * Get the virtual hosts for the context. Only requests that have a matching host header or fully qualified URL will be passed to that context with a
     * virtual host name. A context with no virtual host names or a null virtual host name is available to all requests that are not served by a context with a
     * matching virtual host name.
     *
     * @return Array of virtual hosts that this context responds to. A null/empty array means any hostname is acceptable. Host names may be String
     * representation of IP addresses. Host names may start with '*.' to wildcard one level of names. Hosts and wildcard hosts may be followed with
     * '@connectorname', in which case they will match only if the the {@link Connector#getName()} for the request also matches. If an entry is just
     * '@connectorname' it will match any host if that connector was used.  Note - In previous versions if one or more connectorname only entries existed
     * and non of the connectors matched the handler would not match regardless of any hostname entries.  If there is one or more connectorname only
     * entries and one or more host only entries but no hostname and connector entries we assume the old behavior and will log a warning.  The warning
     * can be removed by removing the host entries that were previously being ignored, or modifying to include a hostname and connectorname entry.
     */
    @ManagedAttribute(value = "Virtual hosts accepted by the context", readonly = true)
    public String[] getVirtualHosts()
    {
        if (_vhosts == null)
            return null;

        String[] vhosts = new String[_vhosts.length];
        for (int i = 0; i < _vhosts.length; i++)
        {
            StringBuilder sb = new StringBuilder();
            if (_vhostswildcard[i])
                sb.append("*");
            if (_vhosts[i] != null)
                sb.append(_vhosts[i]);
            if (_vconnectors[i] != null)
                sb.append("@").append(_vconnectors[i]);
            vhosts[i] = sb.toString();
        }
        return vhosts;
    }

    @Override
    public Object getAttribute(String name)
    {
        return _attributes.getAttribute(name);
    }

    @Override
    public Enumeration<String> getAttributeNames()
    {
        return AttributesMap.getAttributeNamesCopy(_attributes);
    }

    @Override
    public Set<String> getAttributeNameSet()
    {
        return _attributes.getAttributeNameSet();
    }

    /**
     * @return Returns the attributes.
     */
    public Attributes getAttributes()
    {
        return _attributes;
    }

    /**
     * @return Returns the classLoader.
     */
    public ClassLoader getClassLoader()
    {
        return _classLoader;
    }

    /**
     * Make best effort to extract a file classpath from the context classloader
     *
     * @return Returns the classLoader.
     */
    @ManagedAttribute("The file classpath")
    public String getClassPath()
    {
        if (_classLoader == null || !(_classLoader instanceof URLClassLoader))
            return null;
        URLClassLoader loader = (URLClassLoader)_classLoader;
        URL[] urls = loader.getURLs();
        StringBuilder classpath = new StringBuilder();
        for (int i = 0; i < urls.length; i++)
        {
            URL url = urls[i];
            try
            {
                Resource resource = newResource(url);
                File file = resource.getFile();
                if (file != null && file.exists())
                {
                    if (classpath.length() > 0)
                        classpath.append(File.pathSeparatorChar);
                    classpath.append(file.getAbsolutePath());
                }
            }
            catch (IOException e)
            {
                LOG.debug("Could not found resource: {}", url, e);
            }
        }
        if (classpath.length() == 0)
            return null;
        return classpath.toString();
    }

    /**
     * @return Returns the contextPath.
     */
    @ManagedAttribute("True if URLs are compacted to replace the multiple '/'s with a single '/'")
    public String getContextPath()
    {
        return _contextPath;
    }

    /**
     * @return Returns the encoded contextPath.
     */
    public String getContextPathEncoded()
    {
        return _contextPathEncoded;
    }

    /**
     * Get the context path in a form suitable to be returned from {@link HttpServletRequest#getContextPath()}
     * or {@link ServletContext#getContextPath()}.
     * @return Returns the encoded contextPath, or empty string for root context
     */
    public String getRequestContextPath()
    {
        String contextPathEncoded = getContextPathEncoded();
        return "/".equals(contextPathEncoded) ? "" : contextPathEncoded;
    }

    /*
     * @see jakarta.servlet.ServletContext#getInitParameter(java.lang.String)
     */
    public String getInitParameter(String name)
    {
        return _initParams.get(name);
    }

    public String setInitParameter(String name, String value)
    {
        return _initParams.put(name, value);
    }

    /*
     * @see jakarta.servlet.ServletContext#getInitParameterNames()
     */
    public Enumeration<String> getInitParameterNames()
    {
        return Collections.enumeration(_initParams.keySet());
    }

    /**
     * @return Returns the initParams.
     */
    @ManagedAttribute("Initial Parameter map for the context")
    public Map<String, String> getInitParams()
    {
        return _initParams;
    }

    /*
     * @see jakarta.servlet.ServletContext#getServletContextName()
     */
    @ManagedAttribute(value = "Display name of the Context", readonly = true)
    public String getDisplayName()
    {
        return _displayName;
    }

    /**
     * Add a context event listeners.
     *
     * @param listener the event listener to add
     * @return true if the listener was added
     * @see ContextScopeListener
     * @see ServletContextListener
     * @see ServletContextAttributeListener
     * @see ServletRequestListener
     * @see ServletRequestAttributeListener
     */
    @Override
    public boolean addEventListener(EventListener listener)
    {
        if (super.addEventListener(listener))
        {
            if (listener instanceof ContextScopeListener)
            {
                _contextListeners.add((ContextScopeListener)listener);
                if (__context.get() != null)
                    ((ContextScopeListener)listener).enterScope(__context.get(), null, "Listener registered");
            }

            if (listener instanceof ServletContextListener)
                _servletContextListeners.add((ServletContextListener)listener);

            if (listener instanceof ServletContextAttributeListener)
                _servletContextAttributeListeners.add((ServletContextAttributeListener)listener);

            if (listener instanceof ServletRequestListener)
                _servletRequestListeners.add((ServletRequestListener)listener);

            if (listener instanceof ServletRequestAttributeListener)
                _servletRequestAttributeListeners.add((ServletRequestAttributeListener)listener);

            return true;
        }
        return false;
    }

    @Override
    public boolean removeEventListener(EventListener listener)
    {
        if (super.removeEventListener(listener))
        {
            if (listener instanceof ContextScopeListener)
                _contextListeners.remove(listener);

            if (listener instanceof ServletContextListener)
            {
                _servletContextListeners.remove(listener);
                _destroyServletContextListeners.remove(listener);
            }

            if (listener instanceof ServletContextAttributeListener)
                _servletContextAttributeListeners.remove(listener);

            if (listener instanceof ServletRequestListener)
                _servletRequestListeners.remove(listener);

            if (listener instanceof ServletRequestAttributeListener)
                _servletRequestAttributeListeners.remove(listener);
            return true;
        }
        return false;
    }

    /**
     * Apply any necessary restrictions on a programmatic added listener.
     *
     * @param listener the programmatic listener to add
     */
    protected void addProgrammaticListener(EventListener listener)
    {
        _programmaticListeners.add(listener);
    }

    public boolean isProgrammaticListener(EventListener listener)
    {
        return _programmaticListeners.contains(listener);
    }

    public boolean isDurableListener(EventListener listener)
    {
        // The durable listeners are those set when the context is started
        if (isStarted())
            return _durableListeners.contains(listener);
        // If we are not yet started then all set listeners are durable
        return getEventListeners().contains(listener);
    }

    /**
     * @return true if this context is shutting down
     */
    @ManagedAttribute("true for graceful shutdown, which allows existing requests to complete")
    public boolean isShutdown()
    {
        return _availability.get() == Availability.SHUTDOWN;
    }

    /**
     * Set shutdown status. This field allows for graceful shutdown of a context. A started context may be put into non accepting state so that existing
     * requests can complete, but no new requests are accepted.
     */
    @Override
    public CompletableFuture<Void> shutdown()
    {
        while (true)
        {
            Availability availability = _availability.get();
            switch (availability)
            {
                case STOPPED:
                    return CompletableFuture.failedFuture(new IllegalStateException(getState()));
                case STARTING:
                case AVAILABLE:
                case UNAVAILABLE:
                    if (!_availability.compareAndSet(availability, Availability.SHUTDOWN))
                        continue;
                    break;
                default:
                    break;
            }
            break;
        }
        return CompletableFuture.completedFuture(null);
    }

    /**
     * @return false if this context is unavailable (sends 503)
     */
    public boolean isAvailable()
    {
        return _availability.get() == Availability.AVAILABLE;
    }

    /**
     * Set Available status.
     *
     * @param available true to set as enabled
     */
    public void setAvailable(boolean available)
    {
        // Only supported state transitions are:
        //   UNAVAILABLE --true---> AVAILABLE
        //   STARTING -----false--> UNAVAILABLE
        //   AVAILABLE ----false--> UNAVAILABLE
        if (available)
        {
            while (true)
            {
                Availability availability = _availability.get();
                switch (availability)
                {
                    case AVAILABLE:
                        break;
                    case UNAVAILABLE:
                        if (!_availability.compareAndSet(availability, Availability.AVAILABLE))
                            continue;
                        break;
                    default:
                        throw new IllegalStateException(availability.toString());
                }
                break;
            }
        }
        else
        {
            while (true)
            {
                Availability availability = _availability.get();
                switch (availability)
                {
                    case STARTING:
                    case AVAILABLE:
                        if (!_availability.compareAndSet(availability, Availability.UNAVAILABLE))
                            continue;
                        break;
                    default:
                        break;
                }
                break;
            }
        }
    }

    public Logger getLogger()
    {
        return _logger;
    }

    public void setLogger(Logger logger)
    {
        _logger = logger;
    }

    @Override
    protected void doStart() throws Exception
    {
        _availability.set(Availability.STARTING);

        if (_contextPath == null)
            throw new IllegalStateException("Null contextPath");

        if (_logger == null)
            _logger = LoggerFactory.getLogger(ContextHandler.class.getName() + getLogNameSuffix());

        ClassLoader oldClassloader = null;
        Thread currentThread = null;
        Context oldContext = null;

        _attributes.setAttribute("org.eclipse.jetty.server.Executor", getServer().getThreadPool());

        if (_mimeTypes == null)
            _mimeTypes = new MimeTypes();

        _durableListeners.addAll(getEventListeners());

        try
        {
            // Set the classloader, context and enter scope
            if (_classLoader != null)
            {
                currentThread = Thread.currentThread();
                oldClassloader = currentThread.getContextClassLoader();
                currentThread.setContextClassLoader(_classLoader);
            }
            oldContext = __context.get();
            __context.set(_scontext);
            enterScope(null, getState());

            // defers the calling of super.doStart()
            startContext();
            
            contextInitialized();

            _availability.compareAndSet(Availability.STARTING, Availability.AVAILABLE);
            LOG.info("Started {}", this);
        }
        finally
        {
            _availability.compareAndSet(Availability.STARTING, Availability.UNAVAILABLE);
            exitScope(null);
            __context.set(oldContext);
            // reset the classloader
            if (_classLoader != null && currentThread != null)
                currentThread.setContextClassLoader(oldClassloader);
        }
    }

    private String getLogNameSuffix()
    {
        // Use display name first
        String logName = getDisplayName();
        if (StringUtil.isBlank(logName))
        {
            // try context path
            logName = getContextPath();
            if (logName != null)
            {
                // Strip prefix slash
                if (logName.startsWith("/"))
                {
                    logName = logName.substring(1);
                }
            }

            if (StringUtil.isBlank(logName))
            {
                // an empty context path is the ROOT context
                logName = "ROOT";
            }
        }

        // Replace bad characters.
        return '.' + logName.replaceAll("\\W", "_");
    }

    /**
     * Extensible startContext. this method is called from {@link ContextHandler#doStart()} instead of a call to super.doStart(). This allows derived classes to
     * insert additional handling (Eg configuration) before the call to super.doStart by this method will start contained handlers.
     *
     * @throws Exception if unable to start the context
     * @see ContextHandler.Context
     */
    protected void startContext() throws Exception
    {
        String managedAttributes = _initParams.get(MANAGED_ATTRIBUTES);
        if (managedAttributes != null)
            addEventListener(new ManagedAttributeListener(this, StringUtil.csvSplit(managedAttributes)));

        super.doStart();
    }

    /**
     * Call the ServletContextListeners contextInitialized methods.
     * This can be called from a ServletHandler during the proper sequence
     * of initializing filters, servlets and listeners. However, if there is
     * no ServletHandler, the ContextHandler will call this method during
     * doStart().
     * 
     * @throws Exception
     */
    public void contextInitialized() throws Exception
    {
        // Call context listeners
        switch (_contextStatus)
        {
            case NOTSET:
            {
                try
                {
                    _destroyServletContextListeners.clear();
                    if (!_servletContextListeners.isEmpty())
                    {
                        ServletContextEvent event = new ServletContextEvent(_scontext);
                        for (ServletContextListener listener : _servletContextListeners)
                        {
                            callContextInitialized(listener, event);
                            _destroyServletContextListeners.add(listener);
                        }
                    }
                }
                finally
                {
                    _contextStatus = ContextStatus.INITIALIZED;
                }
                break;
            }
            default:
                break;
        }
    }

    /**
     * Call the ServletContextListeners with contextDestroyed.
     * This method can be called from a ServletHandler in the
     * proper sequence of destroying filters, servlets and listeners.
     * If there is no ServletHandler, the ContextHandler must ensure
     * these listeners are called instead.
     * 
     * @throws Exception
     */
    public void contextDestroyed() throws Exception
    {
        switch (_contextStatus)
        {
            case INITIALIZED:
            {
                try
                {
                    //Call context listeners
                    MultiException ex = new MultiException();
                    ServletContextEvent event = new ServletContextEvent(_scontext);
                    Collections.reverse(_destroyServletContextListeners);
                    for (ServletContextListener listener : _destroyServletContextListeners)
                    {
                        try
                        {
                            callContextDestroyed(listener, event);
                        }
                        catch (Exception x)
                        {
                            ex.add(x);
                        }
                    }
                    ex.ifExceptionThrow();
                }
                finally
                {
                    _contextStatus = ContextStatus.DESTROYED;
                }
                break;
            }
            default:
                break;
        }
    }

    protected void stopContext() throws Exception
    {
        // stop all the handler hierarchy
        super.doStop();
    }

    protected void callContextInitialized(ServletContextListener l, ServletContextEvent e)
    {
        if (getServer().isDryRun())
            return;

        if (LOG.isDebugEnabled())
            LOG.debug("contextInitialized: {}->{}", e, l);
        l.contextInitialized(e);
    }

    protected void callContextDestroyed(ServletContextListener l, ServletContextEvent e)
    {
        if (getServer().isDryRun())
            return;

        if (LOG.isDebugEnabled())
            LOG.debug("contextDestroyed: {}->{}", e, l);
        l.contextDestroyed(e);
    }

    @Override
    protected void doStop() throws Exception
    {
        // Should we attempt a graceful shutdown?
        MultiException mex = null;

        _availability.set(Availability.STOPPED);

        ClassLoader oldClassloader = null;
        ClassLoader oldWebapploader = null;
        Thread currentThread = null;
        Context oldContext = __context.get();
        enterScope(null, "doStop");
        __context.set(_scontext);
        try
        {
            // Set the classloader
            if (_classLoader != null)
            {
                oldWebapploader = _classLoader;
                currentThread = Thread.currentThread();
                oldClassloader = currentThread.getContextClassLoader();
                currentThread.setContextClassLoader(_classLoader);
            }

            stopContext();

            contextDestroyed();
            
            // retain only durable listeners
            setEventListeners(_durableListeners);
            _durableListeners.clear();

            if (_errorHandler != null)
                _errorHandler.stop();

            for (EventListener l : _programmaticListeners)
            {
                removeEventListener(l);
                if (l instanceof ContextScopeListener)
                {
                    try
                    {
                        ((ContextScopeListener)l).exitScope(_scontext, null);
                    }
                    catch (Throwable e)
                    {
                        LOG.warn("Unable to exit scope", e);
                    }
                }
            }
            _programmaticListeners.clear();
        }
        catch (Throwable x)
        {
            if (mex == null)
                mex = new MultiException();
            mex.add(x);
        }
        finally
        {
            _contextStatus = ContextStatus.NOTSET;
            __context.set(oldContext);
            exitScope(null);
            LOG.info("Stopped {}", this);
            // reset the classloader
            if ((oldClassloader == null || (oldClassloader != oldWebapploader)) && currentThread != null)
                currentThread.setContextClassLoader(oldClassloader);

            _scontext.clearAttributes();
        }

        if (mex != null)
            mex.ifExceptionThrow();
    }

    public boolean checkVirtualHost(final Request baseRequest)
    {
        if (_vhosts == null || _vhosts.length == 0)
            return true;

        String vhost = normalizeHostname(baseRequest.getServerName());
        String connectorName = baseRequest.getHttpChannel().getConnector().getName();

        for (int i = 0; i < _vhosts.length; i++)
        {
            String contextVhost = _vhosts[i];
            String contextVConnector = _vconnectors[i];

            if (contextVConnector != null)
            {
                if (!contextVConnector.equalsIgnoreCase(connectorName))
                    continue;

                if (contextVhost == null)
                {
                    return true;
                }
            }

            if (contextVhost != null)
            {
                if (_vhostswildcard[i])
                {
                    // wildcard only at the beginning, and only for one additional subdomain level
                    int index = vhost.indexOf(".");
                    if (index >= 0 && vhost.substring(index).equalsIgnoreCase(contextVhost))
                    {
                        return true;
                    }
                }
                else if (vhost.equalsIgnoreCase(contextVhost))
                {
                    return true;
                }
            }
        }
        return false;
    }

    public boolean checkContextPath(String uri)
    {
        // Are we not the root context?
        if (_contextPath.length() > 1)
        {
            // reject requests that are not for us
            if (!uri.startsWith(_contextPath))
                return false;
            if (uri.length() > _contextPath.length() && uri.charAt(_contextPath.length()) != '/')
                return false;
        }
        return true;
    }

    /*
     * @see org.eclipse.jetty.server.Handler#handle(jakarta.servlet.http.HttpServletRequest, jakarta.servlet.http.HttpServletResponse)
     */
    public boolean checkContext(final String target, final Request baseRequest, final HttpServletResponse response) throws IOException
    {
        DispatcherType dispatch = baseRequest.getDispatcherType();

        // Check the vhosts
        if (!checkVirtualHost(baseRequest))
            return false;

        if (!checkContextPath(target))
            return false;

        // Are we not the root context?
        // redirect null path infos
        if (!_allowNullPathInfo && _contextPath.length() == target.length() && _contextPath.length() > 1)
        {
            // context request must end with /
            baseRequest.setHandled(true);
            if (baseRequest.getQueryString() != null)
                response.sendRedirect(baseRequest.getRequestURI() + "/?" + baseRequest.getQueryString());
            else
                response.sendRedirect(baseRequest.getRequestURI() + "/");
            return false;
        }

        switch (_availability.get())
        {
            case STOPPED:
                return false;
            case SHUTDOWN:
            case UNAVAILABLE:
                baseRequest.setHandled(true);
                response.sendError(HttpServletResponse.SC_SERVICE_UNAVAILABLE);
                return false;
            default:
                if ((DispatcherType.REQUEST.equals(dispatch) && baseRequest.isHandled()))
                    return false;
        }

        return true;
    }

    @Override
    public void doScope(String target, Request baseRequest, HttpServletRequest request, HttpServletResponse response) throws IOException, ServletException
    {
        if (LOG.isDebugEnabled())
            LOG.debug("scope {}|{}|{} @ {}", baseRequest.getContextPath(), baseRequest.getServletPath(), baseRequest.getPathInfo(), this);

        final Thread currentThread = Thread.currentThread();
        final ClassLoader oldClassloader = currentThread.getContextClassLoader();
        Context oldContext;
        String oldPathInContext = null;
        String pathInContext = target;

        DispatcherType dispatch = baseRequest.getDispatcherType();

        oldContext = baseRequest.getContext();

        // Are we already in this context?
        if (oldContext != _scontext)
        {
            // check the target.
            if (DispatcherType.REQUEST.equals(dispatch) || DispatcherType.ASYNC.equals(dispatch))
            {
                if (isCompactPath())
                    target = URIUtil.compactPath(target);
                if (!checkContext(target, baseRequest, response))
                    return;

                if (target.length() > _contextPath.length())
                {
                    if (_contextPath.length() > 1)
                        target = target.substring(_contextPath.length());
                    pathInContext = target;
                }
                else if (_contextPath.length() == 1)
                {
                    target = URIUtil.SLASH;
                    pathInContext = URIUtil.SLASH;
                }
                else
                {
                    target = URIUtil.SLASH;
                    pathInContext = null;
                }
            }
        }

        if (_classLoader != null)
            currentThread.setContextClassLoader(_classLoader);

        try
        {
            oldPathInContext = baseRequest.getPathInContext();

            // Update the paths
            baseRequest.setContext(_scontext, pathInContext);
            __context.set(_scontext);

            if (oldContext != _scontext)
                enterScope(baseRequest, dispatch);

            if (LOG.isDebugEnabled())
                LOG.debug("context={}|{}|{} @ {}", baseRequest.getContextPath(), baseRequest.getServletPath(), baseRequest.getPathInfo(), this);

            nextScope(target, baseRequest, request, response);
        }
        finally
        {
            if (oldContext != _scontext)
            {
                exitScope(baseRequest);

                // reset the classloader
                if (_classLoader != null)
                    currentThread.setContextClassLoader(oldClassloader);

                // reset the context and servlet path.
                baseRequest.setContext(oldContext, oldPathInContext);
                __context.set(oldContext);
            }
        }
    }

    protected void requestInitialized(Request baseRequest, HttpServletRequest request)
    {
        // Handle the REALLY SILLY request events!
        if (!_servletRequestAttributeListeners.isEmpty())
            for (ServletRequestAttributeListener l : _servletRequestAttributeListeners)
            {
                baseRequest.addEventListener(l);
            }

        if (!_servletRequestListeners.isEmpty())
        {
            final ServletRequestEvent sre = new ServletRequestEvent(_scontext, request);
            for (ServletRequestListener l : _servletRequestListeners)
            {
                l.requestInitialized(sre);
            }
        }
    }

    protected void requestDestroyed(Request baseRequest, HttpServletRequest request)
    {
        // Handle more REALLY SILLY request events!
        if (!_servletRequestListeners.isEmpty())
        {
            final ServletRequestEvent sre = new ServletRequestEvent(_scontext, request);
            for (int i = _servletRequestListeners.size(); i-- > 0; )
            {
                _servletRequestListeners.get(i).requestDestroyed(sre);
            }
        }

        if (!_servletRequestAttributeListeners.isEmpty())
        {
            for (int i = _servletRequestAttributeListeners.size(); i-- > 0; )
            {
                baseRequest.removeEventListener(_servletRequestAttributeListeners.get(i));
            }
        }
    }

    @Override
    public void doHandle(String target, Request baseRequest, HttpServletRequest request, HttpServletResponse response) throws IOException, ServletException
    {
        final DispatcherType dispatch = baseRequest.getDispatcherType();
        final boolean new_context = baseRequest.takeNewContext();
        try
        {
            if (new_context)
                requestInitialized(baseRequest, request);

            if (dispatch == DispatcherType.REQUEST && isProtectedTarget(target))
            {
                baseRequest.setHandled(true);
                response.sendError(HttpServletResponse.SC_NOT_FOUND);
                return;
            }

            nextHandle(target, baseRequest, request, response);
        }
        finally
        {
            if (new_context)
                requestDestroyed(baseRequest, request);
        }
    }

    /**
     * @param request A request that is applicable to the scope, or null
     * @param reason An object that indicates the reason the scope is being entered.
     */
    protected void enterScope(Request request, Object reason)
    {
        if (!_contextListeners.isEmpty())
        {
            for (ContextScopeListener listener : _contextListeners)
            {
                try
                {
                    listener.enterScope(_scontext, request, reason);
                }
                catch (Throwable e)
                {
                    LOG.warn("Unable to enter scope", e);
                }
            }
        }
    }

    /**
     * @param request A request that is applicable to the scope, or null
     */
    protected void exitScope(Request request)
    {
        if (!_contextListeners.isEmpty())
        {
            for (int i = _contextListeners.size(); i-- > 0; )
            {
                try
                {
                    _contextListeners.get(i).exitScope(_scontext, request);
                }
                catch (Throwable e)
                {
                    LOG.warn("Unable to exit scope", e);
                }
            }
        }
    }

    /**
     * Handle a runnable in the scope of this context and a particular request
     *
     * @param request The request to scope the thread to (may be null if no particular request is in scope)
     * @param runnable The runnable to run.
     */
    public void handle(Request request, Runnable runnable)
    {
        ClassLoader oldClassloader = null;
        Thread currentThread = null;
        Context oldContext = __context.get();

        // Are we already in the scope?
        if (oldContext == _scontext)
        {
            runnable.run();
            return;
        }

        // Nope, so enter the scope and then exit
        try
        {
            __context.set(_scontext);

            // Set the classloader
            if (_classLoader != null)
            {
                currentThread = Thread.currentThread();
                oldClassloader = currentThread.getContextClassLoader();
                currentThread.setContextClassLoader(_classLoader);
            }

            enterScope(request, runnable);
            runnable.run();
        }
        finally
        {
            exitScope(request);

            __context.set(oldContext);
            if (oldClassloader != null)
            {
                currentThread.setContextClassLoader(oldClassloader);
            }
        }
    }

    /*
     * Handle a runnable in the scope of this context
     */
    public void handle(Runnable runnable)
    {
        handle(null, runnable);
    }

    /**
     * Check the target. Called by {@link #handle(String, Request, HttpServletRequest, HttpServletResponse)} when a target within a context is determined. If
     * the target is protected, 404 is returned.
     *
     * @param target the target to test
     * @return true if target is a protected target
     */
    public boolean isProtectedTarget(String target)
    {
        if (target == null || _protectedTargets == null)
            return false;

        while (target.startsWith("//"))
        {
            target = URIUtil.compactPath(target);
        }

        for (int i = 0; i < _protectedTargets.length; i++)
        {
            String t = _protectedTargets[i];
            if (StringUtil.startsWithIgnoreCase(target, t))
            {
                if (target.length() == t.length())
                    return true;

                // Check that the target prefix really is a path segment, thus
                // it can end with /, a query, a target or a parameter
                char c = target.charAt(t.length());
                if (c == '/' || c == '?' || c == '#' || c == ';')
                    return true;
            }
        }
        return false;
    }

    /**
     * @param targets Array of URL prefix. Each prefix is in the form /path and will match either /path exactly or /path/anything
     */
    public void setProtectedTargets(String[] targets)
    {
        if (targets == null)
        {
            _protectedTargets = null;
            return;
        }

        _protectedTargets = Arrays.copyOf(targets, targets.length);
    }

    public String[] getProtectedTargets()
    {
        if (_protectedTargets == null)
            return null;

        return Arrays.copyOf(_protectedTargets, _protectedTargets.length);
    }

    @Override
    public void removeAttribute(String name)
    {
        _attributes.removeAttribute(name);
    }

    /*
     * Set a context attribute. Attributes set via this API cannot be overridden by the ServletContext.setAttribute API. Their lifecycle spans the stop/start of
     * a context. No attribute listener events are triggered by this API.
     *
     * @see jakarta.servlet.ServletContext#setAttribute(java.lang.String, java.lang.Object)
     */
    @Override
    public void setAttribute(String name, Object value)
    {
        _attributes.setAttribute(name, value);
    }

    /**
     * @param attributes The attributes to set.
     */
    public void setAttributes(Attributes attributes)
    {
        _attributes.clearAttributes();
        _attributes.addAll(attributes);
    }

    @Override
    public void clearAttributes()
    {
        _attributes.clearAttributes();
    }

    /**
     * @param classLoader The classLoader to set.
     */
    public void setClassLoader(ClassLoader classLoader)
    {
        if (isStarted())
            throw new IllegalStateException(getState());
        _classLoader = classLoader;
    }

    /**
     * Set the default context path.
     * A default context path may be overriden by a default-context-path element
     * in a web.xml
     *
     * @param contextPath The _contextPath to set.
     */
    public void setDefaultContextPath(String contextPath)
    {
        setContextPath(contextPath);
        _contextPathDefault = true;
    }

    public void setDefaultRequestCharacterEncoding(String encoding)
    {
        _defaultRequestCharacterEncoding = encoding;
    }

    public String getDefaultRequestCharacterEncoding()
    {
        return _defaultRequestCharacterEncoding;
    }

    public void setDefaultResponseCharacterEncoding(String encoding)
    {
        _defaultResponseCharacterEncoding = encoding;
    }

    public String getDefaultResponseCharacterEncoding()
    {
        return _defaultResponseCharacterEncoding;
    }

    /**
     * @return True if the current contextPath is from default settings
     */
    public boolean isContextPathDefault()
    {
        return _contextPathDefault;
    }

    /**
     * @param contextPath The _contextPath to set.
     */
    public void setContextPath(String contextPath)
    {
        if (contextPath == null)
            throw new IllegalArgumentException("null contextPath");

        if (contextPath.endsWith("/*"))
        {
            LOG.warn(this + " contextPath ends with /*");
            contextPath = contextPath.substring(0, contextPath.length() - 2);
        }
        else if (contextPath.length() > 1 && contextPath.endsWith("/"))
        {
            LOG.warn(this + " contextPath ends with /");
            contextPath = contextPath.substring(0, contextPath.length() - 1);
        }

        if (contextPath.length() == 0)
        {
            LOG.warn("Empty contextPath");
            contextPath = "/";
        }

        _contextPath = contextPath;
        _contextPathEncoded = URIUtil.encodePath(contextPath);
        _contextPathDefault = false;

        if (getServer() != null && (getServer().isStarting() || getServer().isStarted()))
        {
            Class<ContextHandlerCollection> handlerClass = ContextHandlerCollection.class;
            Handler[] contextCollections = getServer().getChildHandlersByClass(handlerClass);
            if (contextCollections != null)
            {
                for (Handler contextCollection : contextCollections)
                {
                    handlerClass.cast(contextCollection).mapContexts();
                }
            }
        }
    }

    /**
     * @param servletContextName The servletContextName to set.
     */
    public void setDisplayName(String servletContextName)
    {
        _displayName = servletContextName;
    }

    /**
     * @return Returns the resourceBase.
     */
    public Resource getBaseResource()
    {
        if (_baseResource == null)
            return null;
        return _baseResource;
    }

    /**
     * @return Returns the base resource as a string.
     */
    @ManagedAttribute("document root for context")
    public String getResourceBase()
    {
        if (_baseResource == null)
            return null;
        return _baseResource.toString();
    }

    /**
     * Set the base resource for this context.
     *
     * @param base The resource used as the base for all static content of this context.
     * @see #setResourceBase(String)
     */
    public void setBaseResource(Resource base)
    {
        _baseResource = base;
    }

    /**
     * Set the base resource for this context.
     *
     * @param resourceBase A string representing the base resource for the context. Any string accepted by {@link Resource#newResource(String)} may be passed and the
     * call is equivalent to <code>setBaseResource(newResource(resourceBase));</code>
     */
    public void setResourceBase(String resourceBase)
    {
        try
        {
            setBaseResource(newResource(resourceBase));
        }
        catch (Exception e)
        {
            LOG.warn(e.toString());
            LOG.debug("Unable to set baseResource: {}", resourceBase, e);
            throw new IllegalArgumentException(resourceBase);
        }
    }

    /**
     * @return Returns the mimeTypes.
     */
    public MimeTypes getMimeTypes()
    {
        if (_mimeTypes == null)
            _mimeTypes = new MimeTypes();
        return _mimeTypes;
    }

    /**
     * @param mimeTypes The mimeTypes to set.
     */
    public void setMimeTypes(MimeTypes mimeTypes)
    {
        _mimeTypes = mimeTypes;
    }

    public void setWelcomeFiles(String[] files)
    {
        _welcomeFiles = files;
    }

    /**
     * @return The names of the files which the server should consider to be welcome files in this context.
     * @see <a href="http://jcp.org/aboutJava/communityprocess/final/jsr154/index.html">The Servlet Specification</a>
     * @see #setWelcomeFiles
     */
    @ManagedAttribute(value = "Partial URIs of directory welcome files", readonly = true)
    public String[] getWelcomeFiles()
    {
        return _welcomeFiles;
    }

    /**
     * @return Returns the errorHandler.
     */
    @ManagedAttribute("The error handler to use for the context")
    public ErrorHandler getErrorHandler()
    {
        return _errorHandler;
    }

    /**
     * @param errorHandler The errorHandler to set.
     */
    public void setErrorHandler(ErrorHandler errorHandler)
    {
        if (errorHandler != null)
            errorHandler.setServer(getServer());
        updateBean(_errorHandler, errorHandler, true);
        _errorHandler = errorHandler;
    }

    @ManagedAttribute("The maximum content size")
    public int getMaxFormContentSize()
    {
        return _maxFormContentSize;
    }

    /**
     * Set the maximum size of a form post, to protect against DOS attacks from large forms.
     *
     * @param maxSize the maximum size of the form content (in bytes)
     */
    public void setMaxFormContentSize(int maxSize)
    {
        _maxFormContentSize = maxSize;
    }

    public int getMaxFormKeys()
    {
        return _maxFormKeys;
    }

    /**
     * Set the maximum number of form Keys to protect against DOS attack from crafted hash keys.
     *
     * @param max the maximum number of form keys
     */
    public void setMaxFormKeys(int max)
    {
        _maxFormKeys = max;
    }

    /**
     * @return True if URLs are compacted to replace multiple '/'s with a single '/'
     */
    public boolean isCompactPath()
    {
        return _compactPath;
    }

    /**
     * @param compactPath True if URLs are compacted to replace multiple '/'s with a single '/'
     */
    public void setCompactPath(boolean compactPath)
    {
        _compactPath = compactPath;
    }

    @Override
    public String toString()
    {
        final String[] vhosts = getVirtualHosts();

        StringBuilder b = new StringBuilder();

        Package pkg = getClass().getPackage();
        if (pkg != null)
        {
            String p = pkg.getName();
            if (p != null && p.length() > 0)
            {
                String[] ss = p.split("\\.");
                for (String s : ss)
                {
                    b.append(s.charAt(0)).append('.');
                }
            }
        }
        b.append(getClass().getSimpleName()).append('@').append(Integer.toString(hashCode(), 16));
        b.append('{');
        if (getDisplayName() != null)
            b.append(getDisplayName()).append(',');
        b.append(getContextPath()).append(',').append(getBaseResource()).append(',').append(_availability.get());

        if (vhosts != null && vhosts.length > 0)
            b.append(',').append(vhosts[0]);
        b.append('}');

        return b.toString();
    }

    public Class<?> loadClass(String className) throws ClassNotFoundException
    {
        if (className == null)
            return null;

        if (_classLoader == null)
            return Loader.loadClass(className);

        return _classLoader.loadClass(className);
    }

    public void addLocaleEncoding(String locale, String encoding)
    {
        if (_localeEncodingMap == null)
            _localeEncodingMap = new HashMap<>();
        _localeEncodingMap.put(locale, encoding);
    }

    public String getLocaleEncoding(String locale)
    {
        if (_localeEncodingMap == null)
            return null;
        String encoding = _localeEncodingMap.get(locale);
        return encoding;
    }

    /**
     * Get the character encoding for a locale. The full locale name is first looked up in the map of encodings. If no encoding is found, then the locale
     * language is looked up.
     *
     * @param locale a <code>Locale</code> value
     * @return a <code>String</code> representing the character encoding for the locale or null if none found.
     */
    public String getLocaleEncoding(Locale locale)
    {
        if (_localeEncodingMap == null)
            return null;
        String encoding = _localeEncodingMap.get(locale.toString());
        if (encoding == null)
            encoding = _localeEncodingMap.get(locale.getLanguage());
        return encoding;
    }

    /**
     * Get all of the locale encodings
     *
     * @return a map of all the locale encodings: key is name of the locale and value is the char encoding
     */
    public Map<String, String> getLocaleEncodings()
    {
        if (_localeEncodingMap == null)
            return null;
        return Collections.unmodifiableMap(_localeEncodingMap);
    }

    public Resource getResource(String path) throws MalformedURLException
    {
        if (path == null || !path.startsWith(URIUtil.SLASH))
            throw new MalformedURLException(path);

        if (_baseResource == null)
            return null;

        try
        {
            path = URIUtil.canonicalPath(path);
            Resource resource = _baseResource.addPath(path);

            if (checkAlias(path, resource))
                return resource;
            return null;
        }
        catch (Exception e)
        {
            LOG.trace("IGNORED", e);
        }

        return null;
    }

    /**
     * @param path the path to check the alias for
     * @param resource the resource
     * @return True if the alias is OK
     */
    public boolean checkAlias(String path, Resource resource)
    {
        // Is the resource aliased?
        if (resource.isAlias())
        {
            if (LOG.isDebugEnabled())
                LOG.debug("Aliased resource: " + resource + "~=" + resource.getAlias());

            // alias checks
            for (Iterator<AliasCheck> i = getAliasChecks().iterator(); i.hasNext(); )
            {
                AliasCheck check = i.next();
                if (check.check(path, resource))
                {
                    if (LOG.isDebugEnabled())
                        LOG.debug("Aliased resource: " + resource + " approved by " + check);
                    return true;
                }
            }
            return false;
        }
        return true;
    }

    /**
     * Convert URL to Resource wrapper for {@link Resource#newResource(URL)} enables extensions to provide alternate resource implementations.
     *
     * @param url the url to convert to a Resource
     * @return the Resource for that url
     * @throws IOException if unable to create a Resource from the URL
     */
    public Resource newResource(URL url) throws IOException
    {
        return Resource.newResource(url);
    }

    /**
     * Convert URL to Resource wrapper for {@link Resource#newResource(URL)} enables extensions to provide alternate resource implementations.
     *
     * @param uri the URI to convert to a Resource
     * @return the Resource for that URI
     * @throws IOException if unable to create a Resource from the URL
     */
    public Resource newResource(URI uri) throws IOException
    {
        return Resource.newResource(uri);
    }

    /**
     * Convert a URL or path to a Resource. The default implementation is a wrapper for {@link Resource#newResource(String)}.
     *
     * @param urlOrPath The URL or path to convert
     * @return The Resource for the URL/path
     * @throws IOException The Resource could not be created.
     */
    public Resource newResource(String urlOrPath) throws IOException
    {
        return Resource.newResource(urlOrPath);
    }

    public Set<String> getResourcePaths(String path)
    {
        try
        {
            path = URIUtil.canonicalPath(path);
            Resource resource = getResource(path);

            if (resource != null && resource.exists())
            {
                if (!path.endsWith(URIUtil.SLASH))
                    path = path + URIUtil.SLASH;

                String[] l = resource.list();
                if (l != null)
                {
                    HashSet<String> set = new HashSet<>();
                    for (int i = 0; i < l.length; i++)
                    {
                        set.add(path + l[i]);
                    }
                    return set;
                }
            }
        }
        catch (Exception e)
        {
            LOG.trace("IGNORED", e);
        }
        return Collections.emptySet();
    }

    private String normalizeHostname(String host)
    {
        if (host == null)
            return null;
        int connectorIndex = host.indexOf('@');
        String connector = null;
        if (connectorIndex > 0)
        {
            host = host.substring(0, connectorIndex);
            connector = host.substring(connectorIndex);
        }

        if (host.endsWith("."))
            host = host.substring(0, host.length() - 1);
        if (connector != null)
            host += connector;

        return host;
    }

    /**
     * Add an AliasCheck instance to possibly permit aliased resources
     *
     * @param check The alias checker
     */
    public void addAliasCheck(AliasCheck check)
    {
        getAliasChecks().add(check);
    }

    /**
     * @return Mutable list of Alias checks
     */
    public List<AliasCheck> getAliasChecks()
    {
        return _aliasChecks;
    }

    /**
     * @param checks list of AliasCheck instances
     */
    public void setAliasChecks(List<AliasCheck> checks)
    {
        getAliasChecks().clear();
        getAliasChecks().addAll(checks);
    }

    /**
     * clear the list of AliasChecks
     */
    public void clearAliasChecks()
    {
        getAliasChecks().clear();
    }

    /**
     * Context.
     * <p>
     * A partial implementation of {@link jakarta.servlet.ServletContext}. A complete implementation is provided by the
     * derived {@link ContextHandler} implementations.
     * </p>
     */
    public class Context extends StaticContext
    {
        protected boolean _enabled = true; // whether or not the dynamic API is enabled for callers
        protected boolean _extendedListenerTypes = false;

        protected Context()
        {
        }

        public ContextHandler getContextHandler()
        {
            return ContextHandler.this;
        }

        @Override
        public ServletContext getContext(String uripath)
        {
            List<ContextHandler> contexts = new ArrayList<>();
            Handler[] handlers = getServer().getChildHandlersByClass(ContextHandler.class);
            String matchedPath = null;

            for (Handler handler : handlers)
            {
                if (handler == null)
                    continue;
                ContextHandler ch = (ContextHandler)handler;
                String contextPath = ch.getContextPath();

                if (uripath.equals(contextPath) ||
                    (uripath.startsWith(contextPath) && uripath.charAt(contextPath.length()) == '/') ||
                    "/".equals(contextPath))
                {
                    // look first for vhost matching context only
                    if (getVirtualHosts() != null && getVirtualHosts().length > 0)
                    {
                        if (ch.getVirtualHosts() != null && ch.getVirtualHosts().length > 0)
                        {
                            for (String h1 : getVirtualHosts())
                            {
                                for (String h2 : ch.getVirtualHosts())
                                {
                                    if (h1.equals(h2))
                                    {
                                        if (matchedPath == null || contextPath.length() > matchedPath.length())
                                        {
                                            contexts.clear();
                                            matchedPath = contextPath;
                                        }

                                        if (matchedPath.equals(contextPath))
                                            contexts.add(ch);
                                    }
                                }
                            }
                        }
                    }
                    else
                    {
                        if (matchedPath == null || contextPath.length() > matchedPath.length())
                        {
                            contexts.clear();
                            matchedPath = contextPath;
                        }

                        if (matchedPath.equals(contextPath))
                            contexts.add(ch);
                    }
                }
            }

            if (contexts.size() > 0)
                return contexts.get(0)._scontext;

            // try again ignoring virtual hosts
            matchedPath = null;
            for (Handler handler : handlers)
            {
                if (handler == null)
                    continue;
                ContextHandler ch = (ContextHandler)handler;
                String contextPath = ch.getContextPath();

                if (uripath.equals(contextPath) || (uripath.startsWith(contextPath) && uripath.charAt(contextPath.length()) == '/') || "/".equals(contextPath))
                {
                    if (matchedPath == null || contextPath.length() > matchedPath.length())
                    {
                        contexts.clear();
                        matchedPath = contextPath;
                    }

                    if (matchedPath.equals(contextPath))
                        contexts.add(ch);
                }
            }

            if (contexts.size() > 0)
                return contexts.get(0)._scontext;
            return null;
        }

        @Override
        public String getMimeType(String file)
        {
            if (_mimeTypes == null)
                return null;
            return _mimeTypes.getMimeByExtension(file);
        }

        @Override
        public RequestDispatcher getRequestDispatcher(String uriInContext)
        {
            if (uriInContext == null)
                return null;

            if (!uriInContext.startsWith("/"))
                return null;

            try
            {
                String contextPath = getContextPath();
                String pathInfo;

                HttpURI.Mutable uri = HttpURI.build(uriInContext);
                pathInfo = URIUtil.canonicalPath(uri.getDecodedPath());
                if (StringUtil.isEmpty(pathInfo))
                    return null;

                if (!StringUtil.isEmpty(contextPath))
                {
                    uri.path(URIUtil.addPaths(contextPath,uri.getPath()));
                    pathInfo = uri.getDecodedPath().substring(contextPath.length());
                }
                return new Dispatcher(ContextHandler.this, uri, pathInfo);
            }
            catch (Exception e)
            {
                LOG.trace("IGNORED", e);
            }
            return null;
        }

        @Override
        public String getRealPath(String path)
        {
            if (path == null)
                return null;
            if (path.length() == 0)
                path = URIUtil.SLASH;
            else if (path.charAt(0) != '/')
                path = URIUtil.SLASH + path;

            try
            {
                Resource resource = ContextHandler.this.getResource(path);
                if (resource != null)
                {
                    File file = resource.getFile();
                    if (file != null)
                        return file.getCanonicalPath();
                }
            }
            catch (Exception e)
            {
                LOG.trace("IGNORED", e);
            }

            return null;
        }

        @Override
        public URL getResource(String path) throws MalformedURLException
        {
            Resource resource = ContextHandler.this.getResource(path);
            if (resource != null && resource.exists())
                return resource.getURI().toURL();
            return null;
        }

        @Override
        public InputStream getResourceAsStream(String path)
        {
            try
            {
                URL url = getResource(path);
                if (url == null)
                    return null;
                Resource r = Resource.newResource(url);
                // Cannot serve directories as an InputStream
                if (r.isDirectory())
                    return null;
                return r.getInputStream();
            }
            catch (Exception e)
            {
                LOG.trace("IGNORED", e);
                return null;
            }
        }

        @Override
        public Set<String> getResourcePaths(String path)
        {
            return ContextHandler.this.getResourcePaths(path);
        }

        @Override
        public void log(Exception exception, String msg)
        {
            _logger.warn(msg, exception);
        }

        @Override
        public void log(String msg)
        {
            _logger.info(msg);
        }

        @Override
        public void log(String message, Throwable throwable)
        {
            if (throwable == null)
                _logger.warn(message);
            else
                _logger.warn(message, throwable);
        }

        @Override
        public String getInitParameter(String name)
        {
            return ContextHandler.this.getInitParameter(name);
        }

        @Override
        public Enumeration<String> getInitParameterNames()
        {
            return ContextHandler.this.getInitParameterNames();
        }

        @Override
        public Object getAttribute(String name)
        {
            Object o = ContextHandler.this.getAttribute(name);
            if (o == null)
                o = super.getAttribute(name);
            return o;
        }

        @Override
        public Enumeration<String> getAttributeNames()
        {
            HashSet<String> set = new HashSet<>();
            Enumeration<String> e = super.getAttributeNames();
            while (e.hasMoreElements())
            {
                set.add(e.nextElement());
            }
            e = _attributes.getAttributeNames();
            while (e.hasMoreElements())
            {
                set.add(e.nextElement());
            }

            return Collections.enumeration(set);
        }

        @Override
        public void setAttribute(String name, Object value)
        {
            Object oldValue = super.getAttribute(name);

            if (value == null)
                super.removeAttribute(name);
            else
                super.setAttribute(name, value);

            if (!_servletContextAttributeListeners.isEmpty())
            {
                ServletContextAttributeEvent event = new ServletContextAttributeEvent(_scontext, name, oldValue == null ? value : oldValue);

                for (ServletContextAttributeListener l : _servletContextAttributeListeners)
                {
                    if (oldValue == null)
                        l.attributeAdded(event);
                    else if (value == null)
                        l.attributeRemoved(event);
                    else
                        l.attributeReplaced(event);
                }
            }
        }

        @Override
        public void removeAttribute(String name)
        {
            Object oldValue = super.getAttribute(name);
            super.removeAttribute(name);
            if (oldValue != null && !_servletContextAttributeListeners.isEmpty())
            {
                ServletContextAttributeEvent event = new ServletContextAttributeEvent(_scontext, name, oldValue);

                for (ServletContextAttributeListener l : _servletContextAttributeListeners)
                {
                    l.attributeRemoved(event);
                }
            }
        }

        @Override
        public String getServletContextName()
        {
            String name = ContextHandler.this.getDisplayName();
            if (name == null)
                name = ContextHandler.this.getContextPath();
            return name;
        }

        @Override
        public String getContextPath()
        {
            return getRequestContextPath();
        }

        @Override
        public String toString()
        {
            return "ServletContext@" + ContextHandler.this.toString();
        }

        @Override
        public boolean setInitParameter(String name, String value)
        {
            if (ContextHandler.this.getInitParameter(name) != null)
                return false;
            ContextHandler.this.getInitParams().put(name, value);
            return true;
        }

        @Override
        public void addListener(String className)
        {
            if (!_enabled)
                throw new UnsupportedOperationException();

            try
            {
                @SuppressWarnings(
                    {"unchecked", "rawtypes"})
                Class<? extends EventListener> clazz = _classLoader == null ? Loader.loadClass(className) : (Class)_classLoader.loadClass(className);
                addListener(clazz);
            }
            catch (ClassNotFoundException e)
            {
                throw new IllegalArgumentException(e);
            }
        }

        @Override
        public <T extends EventListener> void addListener(T t)
        {
            if (!_enabled)
                throw new UnsupportedOperationException();

            checkListener(t.getClass());

            ContextHandler.this.addEventListener(t);
            ContextHandler.this.addProgrammaticListener(t);
        }

        @Override
        public void addListener(Class<? extends EventListener> listenerClass)
        {
            if (!_enabled)
                throw new UnsupportedOperationException();

            try
            {
                EventListener e = createListener(listenerClass);
                addListener(e);
            }
            catch (ServletException e)
            {
                throw new IllegalArgumentException(e);
            }
        }

        public void checkListener(Class<? extends EventListener> listener) throws IllegalStateException
        {
            boolean ok = false;
            int startIndex = (isExtendedListenerTypes() ? EXTENDED_LISTENER_TYPE_INDEX : DEFAULT_LISTENER_TYPE_INDEX);
            for (int i = startIndex; i < SERVLET_LISTENER_TYPES.length; i++)
            {
                if (SERVLET_LISTENER_TYPES[i].isAssignableFrom(listener))
                {
                    ok = true;
                    break;
                }
            }
            if (!ok)
                throw new IllegalArgumentException("Inappropriate listener class " + listener.getName());
        }

        public void setExtendedListenerTypes(boolean extended)
        {
            _extendedListenerTypes = extended;
        }

        public boolean isExtendedListenerTypes()
        {
            return _extendedListenerTypes;
        }

        @Override
        public ClassLoader getClassLoader()
        {
            if (!_enabled)
                throw new UnsupportedOperationException();

            // no security manager just return the classloader
            if (!isUsingSecurityManager())
            {
                return _classLoader;
            }
            else
            {
                // check to see if the classloader of the caller is the same as the context
                // classloader, or a parent of it, as required by the javadoc specification.

                // Wrap in a PrivilegedAction so that only Jetty code will require the
                // "createSecurityManager" permission, not also application code that calls this method.
                Caller caller = AccessController.doPrivileged((PrivilegedAction<Caller>)Caller::new);
                ClassLoader callerLoader = caller.getCallerClassLoader(2);
                while (callerLoader != null)
                {
                    if (callerLoader == _classLoader)
                        return _classLoader;
                    else
                        callerLoader = callerLoader.getParent();
                }
                System.getSecurityManager().checkPermission(new RuntimePermission("getClassLoader"));
                return _classLoader;
            }
        }

        @Override
        public JspConfigDescriptor getJspConfigDescriptor()
        {
            LOG.warn(UNIMPLEMENTED_USE_SERVLET_CONTEXT_HANDLER, "getJspConfigDescriptor()");
            return null;
        }

        public void setJspConfigDescriptor(JspConfigDescriptor d)
        {

        }

        @Override
        public void declareRoles(String... roleNames)
        {
            if (!isStarting())
                throw new IllegalStateException();
            if (!_enabled)
                throw new UnsupportedOperationException();
        }

        public void setEnabled(boolean enabled)
        {
            _enabled = enabled;
        }

        public boolean isEnabled()
        {
            return _enabled;
        }

        @Override
        public String getVirtualServerName()
        {
            String[] hosts = getVirtualHosts();
            if (hosts != null && hosts.length > 0)
                return hosts[0];
            return null;
        }
    }

    /**
     * A simple implementation of ServletContext that is used when there is no
     * ContextHandler.  This is also used as the base for all other ServletContext
     * implementations.
     */
    public static class StaticContext extends AttributesMap implements ServletContext
    {
        private int _effectiveMajorVersion = SERVLET_MAJOR_VERSION;
        private int _effectiveMinorVersion = SERVLET_MINOR_VERSION;

        @Override
        public ServletContext getContext(String uripath)
        {
            return null;
        }

        @Override
        public int getMajorVersion()
        {
            return SERVLET_MAJOR_VERSION;
        }

        @Override
        public String getMimeType(String file)
        {
            return null;
        }

        @Override
        public int getMinorVersion()
        {
            return SERVLET_MINOR_VERSION;
        }

        @Override
        public RequestDispatcher getNamedDispatcher(String name)
        {
            return null;
        }

        @Override
        public RequestDispatcher getRequestDispatcher(String uriInContext)
        {
            return null;
        }

        @Override
        public String getRealPath(String path)
        {
            return null;
        }

        @Override
        public URL getResource(String path) throws MalformedURLException
        {
            return null;
        }

        @Override
        public InputStream getResourceAsStream(String path)
        {
            return null;
        }

        @Override
        public Set<String> getResourcePaths(String path)
        {
            return null;
        }

        @Override
        public String getServerInfo()
        {
            return ContextHandler.getServerInfo();
        }

        @Override
        @Deprecated(since = "Servlet API 2.1")
        public Servlet getServlet(String name) throws ServletException
        {
            return null;
        }

        @Override
        @Deprecated(since = "Servlet API 2.1")
        public Enumeration<String> getServletNames()
        {
            return Collections.enumeration(Collections.EMPTY_LIST);
        }

        @Override
        @Deprecated(since = "Servlet API 2.0")
        public Enumeration<Servlet> getServlets()
        {
            return Collections.enumeration(Collections.EMPTY_LIST);
        }

        @Override
        @Deprecated(since = "Servlet API 2.1")
        public void log(Exception exception, String msg)
        {
            LOG.warn(msg, exception);
        }

        @Override
        public void log(String msg)
        {
            LOG.info(msg);
        }

        @Override
        public void log(String message, Throwable throwable)
        {
            LOG.warn(message, throwable);
        }

        @Override
        public String getInitParameter(String name)
        {
            return null;
        }

        @SuppressWarnings("unchecked")
        @Override
        public Enumeration<String> getInitParameterNames()
        {
            return Collections.enumeration(Collections.EMPTY_LIST);
        }

        @Override
        public String getServletContextName()
        {
            return "No Context";
        }

        @Override
        public String getContextPath()
        {
            return null;
        }

        @Override
        public boolean setInitParameter(String name, String value)
        {
            return false;
        }

        @Override
        public Dynamic addFilter(String filterName, Class<? extends Filter> filterClass)
        {
            LOG.warn(UNIMPLEMENTED_USE_SERVLET_CONTEXT_HANDLER, "addFilter(String, Class)");
            return null;
        }

        @Override
        public Dynamic addFilter(String filterName, Filter filter)
        {
            LOG.warn(UNIMPLEMENTED_USE_SERVLET_CONTEXT_HANDLER, "addFilter(String, Filter)");
            return null;
        }

        @Override
        public Dynamic addFilter(String filterName, String className)
        {
            LOG.warn(UNIMPLEMENTED_USE_SERVLET_CONTEXT_HANDLER, "addFilter(String, String)");
            return null;
        }

        @Override
        public jakarta.servlet.ServletRegistration.Dynamic addServlet(String servletName, Class<? extends Servlet> servletClass)
        {
            LOG.warn(UNIMPLEMENTED_USE_SERVLET_CONTEXT_HANDLER, "addServlet(String, Class)");
            return null;
        }

        @Override
        public jakarta.servlet.ServletRegistration.Dynamic addServlet(String servletName, Servlet servlet)
        {
            LOG.warn(UNIMPLEMENTED_USE_SERVLET_CONTEXT_HANDLER, "addServlet(String, Servlet)");
            return null;
        }

        @Override
        public jakarta.servlet.ServletRegistration.Dynamic addServlet(String servletName, String className)
        {
            LOG.warn(UNIMPLEMENTED_USE_SERVLET_CONTEXT_HANDLER, "addServlet(String, String)");
            return null;
        }

        /**
         * @since Servlet 4.0
         */
        @Override
        public ServletRegistration.Dynamic addJspFile(String servletName, String jspFile)
        {
            LOG.warn(UNIMPLEMENTED_USE_SERVLET_CONTEXT_HANDLER, "addJspFile(String, String)");
            return null;
        }

        @Override
        public Set<SessionTrackingMode> getDefaultSessionTrackingModes()
        {
            LOG.warn(UNIMPLEMENTED_USE_SERVLET_CONTEXT_HANDLER, "getDefaultSessionTrackingModes()");
            return null;
        }

        @Override
        public Set<SessionTrackingMode> getEffectiveSessionTrackingModes()
        {
            LOG.warn(UNIMPLEMENTED_USE_SERVLET_CONTEXT_HANDLER, "getEffectiveSessionTrackingModes()");
            return null;
        }

        @Override
        public FilterRegistration getFilterRegistration(String filterName)
        {
            LOG.warn(UNIMPLEMENTED_USE_SERVLET_CONTEXT_HANDLER, "getFilterRegistration(String)");
            return null;
        }

        @Override
        public Map<String, ? extends FilterRegistration> getFilterRegistrations()
        {
            LOG.warn(UNIMPLEMENTED_USE_SERVLET_CONTEXT_HANDLER, "getFilterRegistrations()");
            return null;
        }

        @Override
        public ServletRegistration getServletRegistration(String servletName)
        {
            LOG.warn(UNIMPLEMENTED_USE_SERVLET_CONTEXT_HANDLER, "getServletRegistration(String)");
            return null;
        }

        @Override
        public Map<String, ? extends ServletRegistration> getServletRegistrations()
        {
            LOG.warn(UNIMPLEMENTED_USE_SERVLET_CONTEXT_HANDLER, "getServletRegistrations()");
            return null;
        }

        @Override
        public SessionCookieConfig getSessionCookieConfig()
        {
            LOG.warn(UNIMPLEMENTED_USE_SERVLET_CONTEXT_HANDLER, "getSessionCookieConfig()");
            return null;
        }

        @Override
        public void setSessionTrackingModes(Set<SessionTrackingMode> sessionTrackingModes)
        {
            LOG.warn(UNIMPLEMENTED_USE_SERVLET_CONTEXT_HANDLER, "setSessionTrackingModes(Set<SessionTrackingMode>)");
        }

        @Override
        public void addListener(String className)
        {
            LOG.warn(UNIMPLEMENTED_USE_SERVLET_CONTEXT_HANDLER, "addListener(String)");
        }

        @Override
        public <T extends EventListener> void addListener(T t)
        {
            LOG.warn(UNIMPLEMENTED_USE_SERVLET_CONTEXT_HANDLER, "addListener(T)");
        }

        @Override
        public void addListener(Class<? extends EventListener> listenerClass)
        {
            LOG.warn(UNIMPLEMENTED_USE_SERVLET_CONTEXT_HANDLER, "addListener(Class)");
        }

        public <T> T createInstance(Class<T> clazz) throws ServletException
        {
            try
            {
                return clazz.getDeclaredConstructor().newInstance();
            }
            catch (Exception e)
            {
                throw new ServletException(e);
            }
        }

        @Override
        public <T extends EventListener> T createListener(Class<T> clazz) throws ServletException
        {
            return createInstance(clazz);
        }

        @Override
        public <T extends Servlet> T createServlet(Class<T> clazz) throws ServletException
        {
            return createInstance(clazz);
        }

        @Override
        public <T extends Filter> T createFilter(Class<T> clazz) throws ServletException
        {
            return createInstance(clazz);
        }

        @Override
        public ClassLoader getClassLoader()
        {
            return ContextHandler.class.getClassLoader();
        }

        @Override
        public int getEffectiveMajorVersion()
        {
            return _effectiveMajorVersion;
        }

        @Override
        public int getEffectiveMinorVersion()
        {
            return _effectiveMinorVersion;
        }

        public void setEffectiveMajorVersion(int v)
        {
            _effectiveMajorVersion = v;
        }

        public void setEffectiveMinorVersion(int v)
        {
            _effectiveMinorVersion = v;
        }

        @Override
        public JspConfigDescriptor getJspConfigDescriptor()
        {
            LOG.warn(UNIMPLEMENTED_USE_SERVLET_CONTEXT_HANDLER, "getJspConfigDescriptor()");
            return null;
        }

        @Override
        public void declareRoles(String... roleNames)
        {
            LOG.warn(UNIMPLEMENTED_USE_SERVLET_CONTEXT_HANDLER, "declareRoles(String...)");
        }

        @Override
        public String getVirtualServerName()
        {
            return null;
        }

        /**
         * @since Servlet 4.0
         */
        @Override
        public int getSessionTimeout()
        {
            LOG.warn(UNIMPLEMENTED_USE_SERVLET_CONTEXT_HANDLER, "getSessionTimeout()");
            return 0;
        }

        /**
         * @since Servlet 4.0
         */
        @Override
        public void setSessionTimeout(int sessionTimeout)
        {
            LOG.warn(UNIMPLEMENTED_USE_SERVLET_CONTEXT_HANDLER, "setSessionTimeout(int)");
        }

        /**
         * @since Servlet 4.0
         */
        @Override
        public String getRequestCharacterEncoding()
        {
            LOG.warn(UNIMPLEMENTED_USE_SERVLET_CONTEXT_HANDLER, "getRequestCharacterEncoding()");
            return null;
        }

        /**
         * @since Servlet 4.0
         */
        @Override
        public void setRequestCharacterEncoding(String encoding)
        {
            LOG.warn(UNIMPLEMENTED_USE_SERVLET_CONTEXT_HANDLER, "setRequestCharacterEncoding(String)");
        }

        /**
         * @since Servlet 4.0
         */
        @Override
        public String getResponseCharacterEncoding()
        {
            LOG.warn(UNIMPLEMENTED_USE_SERVLET_CONTEXT_HANDLER, "getResponseCharacterEncoding()");
            return null;
        }

        /**
         * @since Servlet 4.0
         */
        @Override
        public void setResponseCharacterEncoding(String encoding)
        {
            LOG.warn(UNIMPLEMENTED_USE_SERVLET_CONTEXT_HANDLER, "setResponseCharacterEncoding(String)");
        }
    }

    /**
     * Interface to check aliases
     */
    public interface AliasCheck
    {

        /**
         * Check an alias
         *
         * @param path The path the aliased resource was created for
         * @param resource The aliased resourced
         * @return True if the resource is OK to be served.
         */
        boolean check(String path, Resource resource);
    }

    /**
     * Approve all aliases.
     */
    public static class ApproveAliases implements AliasCheck
    {
        @Override
        public boolean check(String path, Resource resource)
        {
            return true;
        }
    }

    /**
     * Approve Aliases of a non existent directory. If a directory "/foobar/" does not exist, then the resource is aliased to "/foobar". Accept such aliases.
     */
    public static class ApproveNonExistentDirectoryAliases implements AliasCheck
    {
        @Override
        public boolean check(String path, Resource resource)
        {
            if (resource.exists())
                return false;

            String a = resource.getAlias().toString();
            String r = resource.getURI().toString();

            if (a.length() > r.length())
                return a.startsWith(r) && a.length() == r.length() + 1 && a.endsWith("/");
            if (a.length() < r.length())
                return r.startsWith(a) && r.length() == a.length() + 1 && r.endsWith("/");

            return a.equals(r);
        }
    }

    /**
     * Listener for all threads entering context scope, including async IO callbacks
     */
    public static interface ContextScopeListener extends EventListener
    {
        /**
         * @param context The context being entered
         * @param request A request that is applicable to the scope, or null
         * @param reason An object that indicates the reason the scope is being entered.
         */
        void enterScope(Context context, Request request, Object reason);

        /**
         * @param context The context being exited
         * @param request A request that is applicable to the scope, or null
         */
        void exitScope(Context context, Request request);
    }

    private static class Caller extends SecurityManager
    {
        public ClassLoader getCallerClassLoader(int depth)
        {
            if (depth < 0)
                return null;
            Class<?>[] classContext = getClassContext();
            if (classContext.length <= depth)
                return null;
            return classContext[depth].getClassLoader();
        }
    }
}<|MERGE_RESOLUTION|>--- conflicted
+++ resolved
@@ -41,34 +41,7 @@
 import java.util.Set;
 import java.util.concurrent.CompletableFuture;
 import java.util.concurrent.CopyOnWriteArrayList;
-<<<<<<< HEAD
-=======
 import java.util.concurrent.atomic.AtomicReference;
-import javax.servlet.DispatcherType;
-import javax.servlet.Filter;
-import javax.servlet.FilterRegistration;
-import javax.servlet.FilterRegistration.Dynamic;
-import javax.servlet.RequestDispatcher;
-import javax.servlet.Servlet;
-import javax.servlet.ServletContext;
-import javax.servlet.ServletContextAttributeEvent;
-import javax.servlet.ServletContextAttributeListener;
-import javax.servlet.ServletContextEvent;
-import javax.servlet.ServletContextListener;
-import javax.servlet.ServletException;
-import javax.servlet.ServletRegistration;
-import javax.servlet.ServletRequestAttributeListener;
-import javax.servlet.ServletRequestEvent;
-import javax.servlet.ServletRequestListener;
-import javax.servlet.SessionCookieConfig;
-import javax.servlet.SessionTrackingMode;
-import javax.servlet.descriptor.JspConfigDescriptor;
-import javax.servlet.http.HttpServletRequest;
-import javax.servlet.http.HttpServletResponse;
-import javax.servlet.http.HttpSessionAttributeListener;
-import javax.servlet.http.HttpSessionIdListener;
-import javax.servlet.http.HttpSessionListener;
->>>>>>> d2df0fc2
 
 import jakarta.servlet.DispatcherType;
 import jakarta.servlet.Filter;
@@ -206,11 +179,11 @@
 
     public enum ContextStatus
     {
-        NOTSET, 
+        NOTSET,
         INITIALIZED,
         DESTROYED
     }
-    
+
     protected ContextStatus _contextStatus = ContextStatus.NOTSET;
     protected Context _scontext;
     private final AttributesMap _attributes;
@@ -612,6 +585,7 @@
     /**
      * Get the context path in a form suitable to be returned from {@link HttpServletRequest#getContextPath()}
      * or {@link ServletContext#getContextPath()}.
+     *
      * @return Returns the encoded contextPath, or empty string for root context
      */
     public String getRequestContextPath()
@@ -892,7 +866,7 @@
 
             // defers the calling of super.doStart()
             startContext();
-            
+
             contextInitialized();
 
             _availability.compareAndSet(Availability.STARTING, Availability.AVAILABLE);
@@ -959,8 +933,6 @@
      * of initializing filters, servlets and listeners. However, if there is
      * no ServletHandler, the ContextHandler will call this method during
      * doStart().
-     * 
-     * @throws Exception
      */
     public void contextInitialized() throws Exception
     {
@@ -999,8 +971,6 @@
      * proper sequence of destroying filters, servlets and listeners.
      * If there is no ServletHandler, the ContextHandler must ensure
      * these listeners are called instead.
-     * 
-     * @throws Exception
      */
     public void contextDestroyed() throws Exception
     {
@@ -1092,7 +1062,7 @@
             stopContext();
 
             contextDestroyed();
-            
+
             // retain only durable listeners
             setEventListeners(_durableListeners);
             _durableListeners.clear();
@@ -2233,7 +2203,7 @@
 
                 if (!StringUtil.isEmpty(contextPath))
                 {
-                    uri.path(URIUtil.addPaths(contextPath,uri.getPath()));
+                    uri.path(URIUtil.addPaths(contextPath, uri.getPath()));
                     pathInfo = uri.getDecodedPath().substring(contextPath.length());
                 }
                 return new Dispatcher(ContextHandler.this, uri, pathInfo);
