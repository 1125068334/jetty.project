//
//  ========================================================================
//  Copyright (c) 1995-2018 Mort Bay Consulting Pty. Ltd.
//  ------------------------------------------------------------------------
//  All rights reserved. This program and the accompanying materials
//  are made available under the terms of the Eclipse Public License v1.0
//  and Apache License v2.0 which accompanies this distribution.
//
//      The Eclipse Public License is available at
//      http://www.eclipse.org/legal/epl-v10.html
//
//      The Apache License v2.0 is available at
//      http://www.opensource.org/licenses/apache2.0.php
//
//  You may elect to redistribute this code under either of these licenses.
//  ========================================================================
//

package org.eclipse.jetty.servlet;

import java.util.ArrayList;
import java.util.Arrays;
import java.util.Collection;
import java.util.Collections;
import java.util.EnumSet;
import java.util.EventListener;
import java.util.HashMap;
import java.util.HashSet;
import java.util.List;
import java.util.Map;
import java.util.Set;

import javax.servlet.DispatcherType;
import javax.servlet.Filter;
import javax.servlet.FilterRegistration;
import javax.servlet.RequestDispatcher;
import javax.servlet.Servlet;
import javax.servlet.ServletContext;
import javax.servlet.ServletContextEvent;
import javax.servlet.ServletContextListener;
import javax.servlet.ServletException;
import javax.servlet.ServletRegistration;
import javax.servlet.ServletSecurityElement;
import javax.servlet.SessionCookieConfig;
import javax.servlet.SessionTrackingMode;
import javax.servlet.descriptor.JspConfigDescriptor;
import javax.servlet.descriptor.JspPropertyGroupDescriptor;
import javax.servlet.descriptor.TaglibDescriptor;
import javax.servlet.http.HttpSessionActivationListener;
import javax.servlet.http.HttpSessionAttributeListener;
import javax.servlet.http.HttpSessionBindingListener;
import javax.servlet.http.HttpSessionIdListener;
import javax.servlet.http.HttpSessionListener;

import org.eclipse.jetty.security.ConstraintAware;
import org.eclipse.jetty.security.ConstraintMapping;
import org.eclipse.jetty.security.ConstraintSecurityHandler;
import org.eclipse.jetty.security.SecurityHandler;
import org.eclipse.jetty.server.Dispatcher;
import org.eclipse.jetty.server.Handler;
import org.eclipse.jetty.server.HandlerContainer;
import org.eclipse.jetty.server.handler.ContextHandler;
import org.eclipse.jetty.server.handler.ErrorHandler;
import org.eclipse.jetty.server.handler.HandlerCollection;
import org.eclipse.jetty.server.handler.HandlerWrapper;
import org.eclipse.jetty.server.handler.gzip.GzipHandler;
import org.eclipse.jetty.server.session.SessionHandler;
import org.eclipse.jetty.util.DecoratedObjectFactory;
import org.eclipse.jetty.util.DeprecationWarning;
import org.eclipse.jetty.util.annotation.ManagedAttribute;
import org.eclipse.jetty.util.annotation.ManagedObject;
import org.eclipse.jetty.util.component.LifeCycle;
import org.eclipse.jetty.util.log.Log;
import org.eclipse.jetty.util.log.Logger;

/** 
 * Servlet Context.
 * <p>
 * This extension to the ContextHandler allows for
 * simple construction of a context with ServletHandler and optionally
 * session and security handlers, et.
 * <pre>
 *   new ServletContext("/context",Context.SESSIONS|Context.NO_SECURITY);
 * </pre>
 * <p>
 * This class should have been called ServletContext, but this would have
 * cause confusion with {@link ServletContext}.
 */
@ManagedObject("Servlet Context Handler")
public class ServletContextHandler extends ContextHandler
{
    private static final Logger LOG = Log.getLogger(ServletContextHandler.class);
    
    public final static int SESSIONS=1;
    public final static int SECURITY=2;
    public final static int GZIP=4;
    public final static int NO_SESSIONS=0;
    public final static int NO_SECURITY=0;
    
    public interface ServletContainerInitializerCaller extends LifeCycle {};

    protected final DecoratedObjectFactory _objFactory;
    protected Class<? extends SecurityHandler> _defaultSecurityHandlerClass=org.eclipse.jetty.security.ConstraintSecurityHandler.class;
    protected SessionHandler _sessionHandler;
    protected SecurityHandler _securityHandler;
    protected ServletHandler _servletHandler;
    protected GzipHandler _gzipHandler;
    protected int _options;
    protected JspConfigDescriptor _jspConfig;

    /* ------------------------------------------------------------ */
    public ServletContextHandler()
    {
        this(null,null,null,null,null);
    }

    /* ------------------------------------------------------------ */
    public ServletContextHandler(int options)
    {
        this(null,null,options);
    }

    /* ------------------------------------------------------------ */
    public ServletContextHandler(HandlerContainer parent, String contextPath)
    {
        this(parent,contextPath,null,null,null,null);
    }

    /* ------------------------------------------------------------ */
    public ServletContextHandler(HandlerContainer parent, String contextPath, int options)
    {
        this(parent,contextPath,null,null,null,null,options);
    }

    /* ------------------------------------------------------------ */
    public ServletContextHandler(HandlerContainer parent, String contextPath, boolean sessions, boolean security)
    {
        this(parent,contextPath,(sessions?SESSIONS:0)|(security?SECURITY:0));
    }

    /* ------------------------------------------------------------ */
    public ServletContextHandler(HandlerContainer parent, SessionHandler sessionHandler, SecurityHandler securityHandler, ServletHandler servletHandler, ErrorHandler errorHandler)
    {
        this(parent,null,sessionHandler,securityHandler,servletHandler,errorHandler);
    }

    /* ------------------------------------------------------------ */
    public ServletContextHandler(HandlerContainer parent, String contextPath, SessionHandler sessionHandler, SecurityHandler securityHandler, ServletHandler servletHandler, ErrorHandler errorHandler)
    {
        this(parent,contextPath,sessionHandler,securityHandler,servletHandler,errorHandler,0);
    }
    
    /* ------------------------------------------------------------ */
    public ServletContextHandler(HandlerContainer parent, String contextPath, SessionHandler sessionHandler, SecurityHandler securityHandler, ServletHandler servletHandler, ErrorHandler errorHandler,int options)
    {
        super(parent, contextPath);
        _options=options;
        _scontext = new Context();
        _sessionHandler = sessionHandler;
        _securityHandler = securityHandler;
        _servletHandler = servletHandler;
        
        _objFactory = new DecoratedObjectFactory();
        _objFactory.addDecorator(new DeprecationWarning());

<<<<<<< HEAD
        if (contextPath!=null)
            setContextPath(contextPath);
        
        setParent(parent);
        
=======
>>>>>>> 9d37feba
        // Link the handlers
        relinkHandlers();
        
        if (errorHandler!=null)
            setErrorHandler(errorHandler);
    }
    
    protected void setParent(HandlerContainer parent)
    {
        if (parent instanceof HandlerWrapper)
            ((HandlerWrapper)parent).setHandler(this);
        else if (parent instanceof HandlerCollection)
            ((HandlerCollection)parent).addHandler(this);
    }

    /* ------------------------------------------------------------ */
    /** Add EventListener
     * Adds an EventListener to the list. @see org.eclipse.jetty.server.handler.ContextHandler#addEventListener().
     * Also adds any listeners that are session related to the SessionHandler.
     * @param listener the listener to add
     */
    @Override
    public void addEventListener(EventListener listener)
    {
        super.addEventListener(listener);
        if ((listener instanceof HttpSessionActivationListener)
            || (listener instanceof HttpSessionAttributeListener)
            || (listener instanceof HttpSessionBindingListener)
            || (listener instanceof HttpSessionListener)
            || (listener instanceof HttpSessionIdListener))
        {
            if (_sessionHandler!=null)
                _sessionHandler.addEventListener(listener);
        }
    }
    
    @Override
    public void setHandler(Handler handler)
    {
        if (handler!=null)
            LOG.warn("ServletContextHandler.setHandler should not be called directly. Use insertHandler or setSessionHandler etc.");
        super.setHandler(handler);
    }

    private void doSetHandler(HandlerWrapper wrapper, Handler handler)
    {
        if (wrapper==this)
            super.setHandler(handler);
        else
            wrapper.setHandler(handler);
    }
    
    /* ------------------------------------------------------------ */
    private void relinkHandlers()
    {
        HandlerWrapper handler=this;
        
        // link session handler
        if (getSessionHandler()!=null)
        {
            
            while (!(handler.getHandler() instanceof SessionHandler) && 
                   !(handler.getHandler() instanceof SecurityHandler) && 
                   !(handler.getHandler() instanceof GzipHandler) && 
                   !(handler.getHandler() instanceof ServletHandler) && 
                   handler.getHandler() instanceof HandlerWrapper)
                handler=(HandlerWrapper)handler.getHandler();
            
            if (handler.getHandler()!=_sessionHandler)
                doSetHandler(handler,_sessionHandler);
            handler=_sessionHandler;
        }
        
        // link security handler
        if (getSecurityHandler()!=null)
        {
            while (!(handler.getHandler() instanceof SecurityHandler) && 
                   !(handler.getHandler() instanceof GzipHandler) && 
                   !(handler.getHandler() instanceof ServletHandler) && 
                   handler.getHandler() instanceof HandlerWrapper)
                handler=(HandlerWrapper)handler.getHandler();

            if (handler.getHandler()!=_securityHandler)
                doSetHandler(handler,_securityHandler);
            handler=_securityHandler;
        }

        // link gzip handler
        if (getGzipHandler()!=null)
        {
            while (!(handler.getHandler() instanceof GzipHandler) && 
                   !(handler.getHandler() instanceof ServletHandler) && 
                   handler.getHandler() instanceof HandlerWrapper)
                handler=(HandlerWrapper)handler.getHandler();

            if (handler.getHandler()!=_gzipHandler)
                doSetHandler(handler,_gzipHandler);
            handler=_gzipHandler;
        }

        
        // link servlet handler
        if (getServletHandler()!=null)
        {
            while (!(handler.getHandler() instanceof ServletHandler) && 
                   handler.getHandler() instanceof HandlerWrapper)
                handler=(HandlerWrapper)handler.getHandler();

            if (handler.getHandler()!=_servletHandler)
                doSetHandler(handler,_servletHandler);
            handler=_servletHandler;
        }
        
    }
    
    /* ------------------------------------------------------------ */
    @Override
    protected void doStart() throws Exception
    {
        getServletContext().setAttribute(DecoratedObjectFactory.ATTR, _objFactory);
        super.doStart();
    }
    
    /* ------------------------------------------------------------ */
    /**
     * @see org.eclipse.jetty.server.handler.ContextHandler#doStop()
     */
    @Override
    protected void doStop() throws Exception
    {
        super.doStop();
        _objFactory.clear();
    }

    /* ------------------------------------------------------------ */
    /** Get the defaultSecurityHandlerClass.
     * @return the defaultSecurityHandlerClass
     */
    public Class<? extends SecurityHandler> getDefaultSecurityHandlerClass()
    {
        return _defaultSecurityHandlerClass;
    }

    /* ------------------------------------------------------------ */
    /** Set the defaultSecurityHandlerClass.
     * @param defaultSecurityHandlerClass the defaultSecurityHandlerClass to set
     */
    public void setDefaultSecurityHandlerClass(Class<? extends SecurityHandler> defaultSecurityHandlerClass)
    {
        _defaultSecurityHandlerClass = defaultSecurityHandlerClass;
    }

    /* ------------------------------------------------------------ */
    protected SessionHandler newSessionHandler()
    {
        return new SessionHandler();
    }

    /* ------------------------------------------------------------ */
    protected SecurityHandler newSecurityHandler()
    {
        try
        {
            return _defaultSecurityHandlerClass.getDeclaredConstructor().newInstance();
        }
        catch(Exception e)
        {
            throw new IllegalStateException(e);
        }
    }

    /* ------------------------------------------------------------ */
    protected ServletHandler newServletHandler()
    {
        return new ServletHandler();
    }

    /* ------------------------------------------------------------ */
    /**
     * Finish constructing handlers and link them together.
     *
     * @see org.eclipse.jetty.server.handler.ContextHandler#startContext()
     */
    @Override
    protected void startContext() throws Exception
    {
        ServletContainerInitializerCaller sciBean = getBean(ServletContainerInitializerCaller.class);
        if (sciBean!=null)
            sciBean.start();

        if (_servletHandler != null)
        {
            //Ensure listener instances are created, added to ContextHandler
            if(_servletHandler.getListeners() != null)
            {
                for (ListenerHolder holder:_servletHandler.getListeners())
                {             
                    holder.start();
                    //we need to pass in the context because the ServletHandler has not
                    //yet got a reference to the ServletContext (happens in super.startContext)
                    holder.initialize(_scontext);
                    addEventListener(holder.getListener());
                }
            }
        }
        
        super.startContext();

        // OK to Initialize servlet handler now that all relevant object trees have been started
        if (_servletHandler != null)
            _servletHandler.initialize();
    }
    
    /* ------------------------------------------------------------ */
    @Override
    protected void stopContext() throws Exception
    {
        super.stopContext();
    }

    /* ------------------------------------------------------------ */
    /**
     * @return Returns the securityHandler.
     */
    @ManagedAttribute(value="context security handler", readonly=true)
    public SecurityHandler getSecurityHandler()
    {
        if (_securityHandler==null && (_options&SECURITY)!=0 && !isStarted())
            _securityHandler=newSecurityHandler();

        return _securityHandler;
    }

    /* ------------------------------------------------------------ */
    /**
     * @return Returns the servletHandler.
     */
    @ManagedAttribute(value="context servlet handler", readonly=true)
    public ServletHandler getServletHandler()
    {
        if (_servletHandler==null && !isStarted())
            _servletHandler=newServletHandler();
        return _servletHandler;
    }

    /* ------------------------------------------------------------ */
    /**
     * @return Returns the sessionHandler.
     */
    @ManagedAttribute(value="context session handler", readonly=true)
    public SessionHandler getSessionHandler()
    {
        if (_sessionHandler==null && (_options&SESSIONS)!=0 && !isStarted())
            _sessionHandler=newSessionHandler();
        return _sessionHandler;
    }

    /* ------------------------------------------------------------ */
    /**
     * @return Returns the gzipHandler.
     */
    @ManagedAttribute(value="context gzip handler", readonly=true)
    public GzipHandler getGzipHandler()
    {
        if (_gzipHandler==null && (_options&GZIP)!=0 && !isStarted())
            _gzipHandler=new GzipHandler();
        return _gzipHandler;
    }
    
    /* ------------------------------------------------------------ */
    /** Convenience method to add a servlet.
     * @param className the servlet class name
     * @param pathSpec the path spec to map servlet to
     * @return the ServletHolder for the added servlet
     */
    public ServletHolder addServlet(String className,String pathSpec)
    {
        return getServletHandler().addServletWithMapping(className, pathSpec);
    }

    /* ------------------------------------------------------------ */
    /** Convenience method to add a servlet.
     * @param servlet the servlet class
     * @param pathSpec the path spec to map servlet to
     * @return the ServletHolder for the added servlet
     */
    public ServletHolder addServlet(Class<? extends Servlet> servlet,String pathSpec)
    {
        return getServletHandler().addServletWithMapping(servlet, pathSpec);
    }

    /* ------------------------------------------------------------ */
    /** Convenience method to add a servlet.
     * @param servlet the servlet holder
     * @param pathSpec the path spec
     */
    public void addServlet(ServletHolder servlet,String pathSpec)
    {
        getServletHandler().addServletWithMapping(servlet, pathSpec);
    }

    /* ------------------------------------------------------------ */
    /** Convenience method to add a filter
     * @param holder the filter holder
     * @param pathSpec the path spec
     * @param dispatches the dispatcher types for this filter
     */
    public void addFilter(FilterHolder holder,String pathSpec,EnumSet<DispatcherType> dispatches)
    {
        getServletHandler().addFilterWithMapping(holder,pathSpec,dispatches);
    }

    /* ------------------------------------------------------------ */
    /** Convenience method to add a filter
     * @param filterClass the filter class
     * @param pathSpec the path spec
     * @param dispatches the dispatcher types for this filter
     * @return the FilterHolder that was created
     */
    public FilterHolder addFilter(Class<? extends Filter> filterClass,String pathSpec,EnumSet<DispatcherType> dispatches)
    {
        return getServletHandler().addFilterWithMapping(filterClass,pathSpec,dispatches);
    }

    /* ------------------------------------------------------------ */
    /** Convenience method to add a filter
     * @param filterClass the filter class name 
     * @param pathSpec the path spec
     * @param dispatches the dispatcher types for this filter
     * @return the FilterHolder that was created
     */
    public FilterHolder addFilter(String filterClass,String pathSpec,EnumSet<DispatcherType> dispatches)
    {
        return getServletHandler().addFilterWithMapping(filterClass,pathSpec,dispatches);
    }

    /**
     * notification that a ServletRegistration has been created so we can track the annotations
     * @param holder new holder created through the api.
     * @return the ServletRegistration.Dynamic
     */
    protected ServletRegistration.Dynamic dynamicHolderAdded(ServletHolder holder) {
        return holder.getRegistration();
    }

    /**
     * delegate for ServletContext.declareRole method
     * @param roleNames role names to add
     */
    protected void addRoles(String... roleNames) {
        //Get a reference to the SecurityHandler, which must be ConstraintAware
        if (_securityHandler != null && _securityHandler instanceof ConstraintAware)
        {
            HashSet<String> union = new HashSet<String>();
            Set<String> existing = ((ConstraintAware)_securityHandler).getRoles();
            if (existing != null)
                union.addAll(existing);
            union.addAll(Arrays.asList(roleNames));
            ((ConstraintSecurityHandler)_securityHandler).setRoles(union);
        }
    }

    /**
     * Delegate for ServletRegistration.Dynamic.setServletSecurity method
     * @param registration ServletRegistration.Dynamic instance that setServletSecurity was called on
     * @param servletSecurityElement new security info
     * @return the set of exact URL mappings currently associated with the registration that are also present in the web.xml
     * security constraints and thus will be unaffected by this call.
     */
    public Set<String> setServletSecurity(ServletRegistration.Dynamic registration, ServletSecurityElement servletSecurityElement)
    {
        //Default implementation is to just accept them all. If using a webapp, then this behaviour is overridden in WebAppContext.setServletSecurity       
        Collection<String> pathSpecs = registration.getMappings();
        if (pathSpecs != null)
        {
            for (String pathSpec:pathSpecs)
            {
                List<ConstraintMapping> mappings = ConstraintSecurityHandler.createConstraintsWithMappingsForPath(registration.getName(), pathSpec, servletSecurityElement);
                for (ConstraintMapping m:mappings)
                    ((ConstraintAware)getSecurityHandler()).addConstraintMapping(m);
            }
        }
        return Collections.emptySet();
    }

    @Override
    public void callContextInitialized(ServletContextListener l, ServletContextEvent e)
    {
        try
        {
            //toggle state of the dynamic API so that the listener cannot use it
            if(isProgrammaticListener(l))
                this.getServletContext().setEnabled(false);

            super.callContextInitialized(l, e);
        }
        finally
        {
            //untoggle the state of the dynamic API
            this.getServletContext().setEnabled(true);
        }
    }


    @Override
    public void callContextDestroyed(ServletContextListener l, ServletContextEvent e)
    {
        super.callContextDestroyed(l, e);
    }

    private boolean replaceHandler(Handler handler,Handler replace)
    {
        HandlerWrapper wrapper=this;
        while(true)
        {
            if (wrapper.getHandler()==handler)
            {
                doSetHandler(wrapper,replace);
                return true;
            }
            
            if (!(wrapper.getHandler() instanceof HandlerWrapper))
                return false;
            wrapper = (HandlerWrapper)wrapper.getHandler();
        }
    }
    
    /* ------------------------------------------------------------ */
    /**
     * @param sessionHandler The sessionHandler to set.
     */
    public void setSessionHandler(SessionHandler sessionHandler)
    {
        if (isStarted())
            throw new IllegalStateException("STARTED");

        Handler next=null;
        if (_sessionHandler!=null)
        {
            next=_sessionHandler.getHandler();
            _sessionHandler.setHandler(null);
            replaceHandler(_sessionHandler,sessionHandler);
        }

        _sessionHandler = sessionHandler;
        if (next!=null && _sessionHandler.getHandler()==null)
            _sessionHandler.setHandler(next);
        relinkHandlers();
    }

    /* ------------------------------------------------------------ */
    /**
     * @param securityHandler The {@link SecurityHandler} to set on this context.
     */
    public void setSecurityHandler(SecurityHandler securityHandler)
    {
        if (isStarted())
            throw new IllegalStateException("STARTED");

        Handler next=null;
        if (_securityHandler!=null)
        {
            next=_securityHandler.getHandler();
            _securityHandler.setHandler(null);
            replaceHandler(_securityHandler,securityHandler);
        }
        
        _securityHandler = securityHandler;
        if (next!=null && _securityHandler.getHandler()==null)
            _securityHandler.setHandler(next);
        relinkHandlers();
    }


    /* ------------------------------------------------------------ */
    /**
     * @param gzipHandler The {@link GzipHandler} to set on this context.
     */
    public void setGzipHandler(GzipHandler gzipHandler)
    {
        if (isStarted())
            throw new IllegalStateException("STARTED");

        Handler next=null;
        if (_gzipHandler!=null)
        {
            next=_gzipHandler.getHandler();
            _gzipHandler.setHandler(null);
            replaceHandler(_gzipHandler,gzipHandler);
        }
        
        _gzipHandler = gzipHandler;
        if (next!=null && _gzipHandler.getHandler()==null)
            _gzipHandler.setHandler(next);
        relinkHandlers();
    }
    
    /* ------------------------------------------------------------ */
    /**
     * @param servletHandler The servletHandler to set.
     */
    public void setServletHandler(ServletHandler servletHandler)
    {
        if (isStarted())
            throw new IllegalStateException("STARTED");

        Handler next=null;
        if (_servletHandler!=null)
        {
            next=_servletHandler.getHandler();
            _servletHandler.setHandler(null);
            replaceHandler(_servletHandler,servletHandler);
        }
        _servletHandler = servletHandler;
        if (next!=null && _servletHandler.getHandler()==null)
            _servletHandler.setHandler(next);
        relinkHandlers();
    }
    
    
    /* ------------------------------------------------------------ */
    /**
     * Insert a HandlerWrapper before the first Session,Security or ServletHandler
     * but after any other HandlerWrappers.
     */
    @Override
    public void insertHandler(HandlerWrapper handler)
    {
        if (handler instanceof SessionHandler)
            setSessionHandler((SessionHandler)handler);
        else if (handler instanceof SecurityHandler)
            setSecurityHandler((SecurityHandler)handler);
        else if (handler instanceof GzipHandler)
            setGzipHandler((GzipHandler)handler);
        else if (handler instanceof ServletHandler)
            setServletHandler((ServletHandler)handler);
        else
        {
            HandlerWrapper tail = handler;
            while(tail.getHandler() instanceof HandlerWrapper)
                tail=(HandlerWrapper)tail.getHandler();
            if (tail.getHandler()!=null)
                throw new IllegalArgumentException("bad tail of inserted wrapper chain");
            
            // Skip any injected handlers
            HandlerWrapper h=this;
            while (h.getHandler() instanceof HandlerWrapper)
            {
                HandlerWrapper wrapper = (HandlerWrapper)h.getHandler();
                if (wrapper instanceof SessionHandler ||
                        wrapper instanceof SecurityHandler ||
                        wrapper instanceof ServletHandler)
                    break;
                h=wrapper;
            }
            
            Handler next=h.getHandler();
            doSetHandler(h,handler);
            doSetHandler(tail,next);
        }
        relinkHandlers();
    }
    
    /* ------------------------------------------------------------ */
    /**
     * The DecoratedObjectFactory for use by IoC containers (weld / spring / etc)
     * 
     * @return The DecoratedObjectFactory
     */
    public DecoratedObjectFactory getObjectFactory()
    {
        return _objFactory;
    }

    /* ------------------------------------------------------------ */
    /**
     * @return The decorator list used to resource inject new Filters, Servlets and EventListeners
     * @deprecated use the {@link DecoratedObjectFactory} from getAttribute("org.eclipse.jetty.util.DecoratedObjectFactory") or {@link #getObjectFactory()} instead
     */
    @Deprecated
    public List<Decorator> getDecorators()
    {
        List<Decorator> ret = new ArrayList<ServletContextHandler.Decorator>();
        for (org.eclipse.jetty.util.Decorator decorator : _objFactory)
        {
            ret.add(new LegacyDecorator(decorator));
        }
        return Collections.unmodifiableList(ret);
    }

    /* ------------------------------------------------------------ */
    /**
     * @param decorators The list of {@link Decorator}s
     * @deprecated use the {@link DecoratedObjectFactory} from getAttribute("org.eclipse.jetty.util.DecoratedObjectFactory") or {@link #getObjectFactory()} instead
     */
    @Deprecated
    public void setDecorators(List<Decorator> decorators)
    {
        _objFactory.setDecorators(decorators);
    }

    /* ------------------------------------------------------------ */
    /**
     * @param decorator The decorator to add
     * @deprecated use the {@link DecoratedObjectFactory} from getAttribute("org.eclipse.jetty.util.DecoratedObjectFactory") or {@link #getObjectFactory()} instead
     */
    @Deprecated
    public void addDecorator(Decorator decorator)
    {
        _objFactory.addDecorator(decorator);
    }
    
    /* ------------------------------------------------------------ */
    void destroyServlet(Servlet servlet)
    {
        _objFactory.destroy(servlet);
    }

    /* ------------------------------------------------------------ */
    void destroyFilter(Filter filter)
    {
        _objFactory.destroy(filter);
    }

    /* ------------------------------------------------------------ */
    public static class JspPropertyGroup implements JspPropertyGroupDescriptor
    {
        private List<String> _urlPatterns = new ArrayList<String>();
        private String _elIgnored;
        private String _pageEncoding;
        private String _scriptingInvalid;
        private String _isXml;
        private List<String> _includePreludes = new ArrayList<String>();
        private List<String> _includeCodas = new ArrayList<String>();
        private String _deferredSyntaxAllowedAsLiteral;
        private String _trimDirectiveWhitespaces;
        private String _defaultContentType;
        private String _buffer;
        private String _errorOnUndeclaredNamespace;



        /**
         * @see javax.servlet.descriptor.JspPropertyGroupDescriptor#getUrlPatterns()
         */
        @Override
        public Collection<String> getUrlPatterns()
        {
            return new ArrayList<String>(_urlPatterns); // spec says must be a copy
        }

        public void addUrlPattern (String s)
        {
            if (!_urlPatterns.contains(s))
                _urlPatterns.add(s);
        }

        /**
         * @see javax.servlet.descriptor.JspPropertyGroupDescriptor#getElIgnored()
         */
        @Override
        public String getElIgnored()
        {
            return _elIgnored;
        }

        public void setElIgnored (String s)
        {
            _elIgnored = s;
        }

        /**
         * @see javax.servlet.descriptor.JspPropertyGroupDescriptor#getPageEncoding()
         */
        @Override
        public String getPageEncoding()
        {
            return _pageEncoding;
        }

        public void setPageEncoding(String pageEncoding)
        {
            _pageEncoding = pageEncoding;
        }

        public void setScriptingInvalid(String scriptingInvalid)
        {
            _scriptingInvalid = scriptingInvalid;
        }

        public void setIsXml(String isXml)
        {
            _isXml = isXml;
        }

        public void setDeferredSyntaxAllowedAsLiteral(String deferredSyntaxAllowedAsLiteral)
        {
            _deferredSyntaxAllowedAsLiteral = deferredSyntaxAllowedAsLiteral;
        }

        public void setTrimDirectiveWhitespaces(String trimDirectiveWhitespaces)
        {
            _trimDirectiveWhitespaces = trimDirectiveWhitespaces;
        }

        public void setDefaultContentType(String defaultContentType)
        {
            _defaultContentType = defaultContentType;
        }

        public void setBuffer(String buffer)
        {
            _buffer = buffer;
        }

        public void setErrorOnUndeclaredNamespace(String errorOnUndeclaredNamespace)
        {
            _errorOnUndeclaredNamespace = errorOnUndeclaredNamespace;
        }

        /**
         * @see javax.servlet.descriptor.JspPropertyGroupDescriptor#getScriptingInvalid()
         */
        @Override
        public String getScriptingInvalid()
        {
            return _scriptingInvalid;
        }

        /**
         * @see javax.servlet.descriptor.JspPropertyGroupDescriptor#getIsXml()
         */
        @Override
        public String getIsXml()
        {
            return _isXml;
        }

        /**
         * @see javax.servlet.descriptor.JspPropertyGroupDescriptor#getIncludePreludes()
         */
        @Override
        public Collection<String> getIncludePreludes()
        {
            return new ArrayList<String>(_includePreludes); //must be a copy
        }

        public void addIncludePrelude(String prelude)
        {
            if (!_includePreludes.contains(prelude))
                _includePreludes.add(prelude);
        }

        /**
         * @see javax.servlet.descriptor.JspPropertyGroupDescriptor#getIncludeCodas()
         */
        @Override
        public Collection<String> getIncludeCodas()
        {
            return new ArrayList<String>(_includeCodas); //must be a copy
        }

        public void addIncludeCoda (String coda)
        {
            if (!_includeCodas.contains(coda))
                _includeCodas.add(coda);
        }

        /**
         * @see javax.servlet.descriptor.JspPropertyGroupDescriptor#getDeferredSyntaxAllowedAsLiteral()
         */
        @Override
        public String getDeferredSyntaxAllowedAsLiteral()
        {
            return _deferredSyntaxAllowedAsLiteral;
        }

        /**
         * @see javax.servlet.descriptor.JspPropertyGroupDescriptor#getTrimDirectiveWhitespaces()
         */
        @Override
        public String getTrimDirectiveWhitespaces()
        {
            return _trimDirectiveWhitespaces;
        }

        /**
         * @see javax.servlet.descriptor.JspPropertyGroupDescriptor#getDefaultContentType()
         */
        @Override
        public String getDefaultContentType()
        {
            return _defaultContentType;
        }

        /**
         * @see javax.servlet.descriptor.JspPropertyGroupDescriptor#getBuffer()
         */
        @Override
        public String getBuffer()
        {
            return _buffer;
        }

        /**
         * @see javax.servlet.descriptor.JspPropertyGroupDescriptor#getErrorOnUndeclaredNamespace()
         */
        @Override
        public String getErrorOnUndeclaredNamespace()
        {
            return _errorOnUndeclaredNamespace;
        }

        @Override
        public String toString ()
        {
            StringBuffer sb = new StringBuffer();
            sb.append("JspPropertyGroupDescriptor:");
            sb.append(" el-ignored="+_elIgnored);
            sb.append(" is-xml="+_isXml);
            sb.append(" page-encoding="+_pageEncoding);
            sb.append(" scripting-invalid="+_scriptingInvalid);
            sb.append(" deferred-syntax-allowed-as-literal="+_deferredSyntaxAllowedAsLiteral);
            sb.append(" trim-directive-whitespaces"+_trimDirectiveWhitespaces);
            sb.append(" default-content-type="+_defaultContentType);
            sb.append(" buffer="+_buffer);
            sb.append(" error-on-undeclared-namespace="+_errorOnUndeclaredNamespace);
            for (String prelude:_includePreludes)
                sb.append(" include-prelude="+prelude);
            for (String coda:_includeCodas)
                sb.append(" include-coda="+coda);
            return sb.toString();
        }
    }

    /* ------------------------------------------------------------ */
    public static class TagLib implements TaglibDescriptor
    {
        private String _uri;
        private String _location;

        /**
         * @see javax.servlet.descriptor.TaglibDescriptor#getTaglibURI()
         */
        @Override
        public String getTaglibURI()
        {
           return _uri;
        }

        public void setTaglibURI(String uri)
        {
            _uri = uri;
        }

        /**
         * @see javax.servlet.descriptor.TaglibDescriptor#getTaglibLocation()
         */
        @Override
        public String getTaglibLocation()
        {
            return _location;
        }

        public void setTaglibLocation(String location)
        {
            _location = location;
        }

        @Override
        public String toString()
        {
            return ("TagLibDescriptor: taglib-uri="+_uri+" location="+_location);
        }
    }


    /* ------------------------------------------------------------ */
    public static class JspConfig implements JspConfigDescriptor
    {
        private List<TaglibDescriptor> _taglibs = new ArrayList<TaglibDescriptor>();
        private List<JspPropertyGroupDescriptor> _jspPropertyGroups = new ArrayList<JspPropertyGroupDescriptor>();

        public JspConfig() {}

        /**
         * @see javax.servlet.descriptor.JspConfigDescriptor#getTaglibs()
         */
        @Override
        public Collection<TaglibDescriptor> getTaglibs()
        {
            return new ArrayList<TaglibDescriptor>(_taglibs);
        }

        public void addTaglibDescriptor (TaglibDescriptor d)
        {
            _taglibs.add(d);
        }

        /**
         * @see javax.servlet.descriptor.JspConfigDescriptor#getJspPropertyGroups()
         */
        @Override
        public Collection<JspPropertyGroupDescriptor> getJspPropertyGroups()
        {
           return new ArrayList<JspPropertyGroupDescriptor>(_jspPropertyGroups);
        }

        public void addJspPropertyGroup(JspPropertyGroupDescriptor g)
        {
            _jspPropertyGroups.add(g);
        }

        @Override
        public String toString()
        {
            StringBuffer sb = new StringBuffer();
            sb.append("JspConfigDescriptor: \n");
            for (TaglibDescriptor taglib:_taglibs)
                sb.append(taglib+"\n");
            for (JspPropertyGroupDescriptor jpg:_jspPropertyGroups)
                sb.append(jpg+"\n");
            return sb.toString();
        }
    }


    /* ------------------------------------------------------------ */
    public class Context extends ContextHandler.Context
    {
        /* ------------------------------------------------------------ */
        /*
         * @see javax.servlet.ServletContext#getNamedDispatcher(java.lang.String)
         */
        @Override
        public RequestDispatcher getNamedDispatcher(String name)
        {
            ContextHandler context=org.eclipse.jetty.servlet.ServletContextHandler.this;
            if (_servletHandler==null)
                return null;
            ServletHolder holder = _servletHandler.getServlet(name);
            if (holder==null || !holder.isEnabled())
                return null;
            return new Dispatcher(context, name);
        }

        /* ------------------------------------------------------------ */
        /**
         * @since servlet-api-3.0
         */
        @Override
        public FilterRegistration.Dynamic addFilter(String filterName, Class<? extends Filter> filterClass)
        {
            if (isStarted())
                throw new IllegalStateException();
            
            if (filterName == null || "".equals(filterName.trim()))
                throw new IllegalStateException("Missing filter name");

            if (!_enabled)
                throw new UnsupportedOperationException();

            final ServletHandler handler = ServletContextHandler.this.getServletHandler();
            FilterHolder holder = handler.getFilter(filterName);
            if (holder == null)
            {
                //new filter
                holder = handler.newFilterHolder(Source.JAVAX_API);
                holder.setName(filterName);
                holder.setHeldClass(filterClass);
                handler.addFilter(holder);
                return holder.getRegistration();
            }
            if (holder.getClassName()==null && holder.getHeldClass()==null)
            {
                //preliminary filter registration completion
                holder.setHeldClass(filterClass);
                return holder.getRegistration();
            }
            else
                return null; //existing filter
        }

        /* ------------------------------------------------------------ */
        /**
         * @since servlet-api-3.0
         */
        @Override
        public FilterRegistration.Dynamic addFilter(String filterName, String className)
        {
            if (isStarted())
                throw new IllegalStateException();
            
            if (filterName == null || "".equals(filterName.trim()))
                throw new IllegalStateException("Missing filter name");

            if (!_enabled)
                throw new UnsupportedOperationException();

            final ServletHandler handler = ServletContextHandler.this.getServletHandler();
            FilterHolder holder = handler.getFilter(filterName);
            if (holder == null)
            {
                //new filter
                holder = handler.newFilterHolder(Source.JAVAX_API);
                holder.setName(filterName);
                holder.setClassName(className);
                handler.addFilter(holder);
                return holder.getRegistration();
            }
            if (holder.getClassName()==null && holder.getHeldClass()==null)
            {
                //preliminary filter registration completion
                holder.setClassName(className);
                return holder.getRegistration();
            }
            else
                return null; //existing filter
        }


        /* ------------------------------------------------------------ */
        /**
         * @since servlet-api-3.0
         */
        @Override
        public FilterRegistration.Dynamic addFilter(String filterName, Filter filter)
        {
            if (isStarted())
                throw new IllegalStateException();

            if (filterName == null || "".equals(filterName.trim()))
                throw new IllegalStateException("Missing filter name");
            
            if (!_enabled)
                throw new UnsupportedOperationException();

            final ServletHandler handler = ServletContextHandler.this.getServletHandler();
            FilterHolder holder = handler.getFilter(filterName);
            if (holder == null)
            {
                //new filter
                holder = handler.newFilterHolder(Source.JAVAX_API);
                holder.setName(filterName);
                holder.setFilter(filter);
                handler.addFilter(holder);
                return holder.getRegistration();
            }

            if (holder.getClassName()==null && holder.getHeldClass()==null)
            {
                //preliminary filter registration completion
                holder.setFilter(filter);
                return holder.getRegistration();
            }
            else
                return null; //existing filter
        }

        /* ------------------------------------------------------------ */
        /**
         * @since servlet-api-3.0
         */
        @Override
        public ServletRegistration.Dynamic addServlet(String servletName, Class<? extends Servlet> servletClass)
        {
            if (!isStarting())
                throw new IllegalStateException();

            if (servletName == null || "".equals(servletName.trim()))
                throw new IllegalStateException("Missing servlet name");
            
            if (!_enabled)
                throw new UnsupportedOperationException();

            final ServletHandler handler = ServletContextHandler.this.getServletHandler();
            ServletHolder holder = handler.getServlet(servletName);
            if (holder == null)
            {
                //new servlet
                holder = handler.newServletHolder(Source.JAVAX_API);
                holder.setName(servletName);
                holder.setHeldClass(servletClass);
                handler.addServlet(holder);
                return dynamicHolderAdded(holder);
            }

            //complete a partial registration
            if (holder.getClassName()==null && holder.getHeldClass()==null)
            {
                holder.setHeldClass(servletClass);
                return holder.getRegistration();
            }
            else
                return null; //existing completed registration for servlet name
        }

        /* ------------------------------------------------------------ */
        /**
         * @since servlet-api-3.0
         */
        @Override
        public ServletRegistration.Dynamic addServlet(String servletName, String className)
        {
            if (!isStarting())
                throw new IllegalStateException();

            if (servletName == null || "".equals(servletName.trim()))
                throw new IllegalStateException("Missing servlet name");
            
            if (!_enabled)
                throw new UnsupportedOperationException();


            final ServletHandler handler = ServletContextHandler.this.getServletHandler();
            ServletHolder holder = handler.getServlet(servletName);
            if (holder == null)
            {
                //new servlet
                holder = handler.newServletHolder(Source.JAVAX_API);
                holder.setName(servletName);
                holder.setClassName(className);
                handler.addServlet(holder);
                return dynamicHolderAdded(holder);
            }

            //complete a partial registration
            if (holder.getClassName()==null && holder.getHeldClass()==null)
            {
                holder.setClassName(className);
                return holder.getRegistration();
            }
            else
                return null; //existing completed registration for servlet name
        }

        /* ------------------------------------------------------------ */
        /**
         * @since servlet-api-3.0
         */
        @Override
        public ServletRegistration.Dynamic addServlet(String servletName, Servlet servlet)
        {
            if (!isStarting())
                throw new IllegalStateException();
            
            if (servletName == null || "".equals(servletName.trim()))
                throw new IllegalStateException("Missing servlet name");
            
            if (!_enabled)
                throw new UnsupportedOperationException();

            final ServletHandler handler = ServletContextHandler.this.getServletHandler();
            ServletHolder holder = handler.getServlet(servletName);
            if (holder == null)
            {
                holder = handler.newServletHolder(Source.JAVAX_API);
                holder.setName(servletName);
                holder.setServlet(servlet);
                handler.addServlet(holder);
                return dynamicHolderAdded(holder);
            }

            //complete a partial registration
            if (holder.getClassName()==null && holder.getHeldClass()==null)
            {
                holder.setServlet(servlet);
                return holder.getRegistration();
            }
            else
                return null; //existing completed registration for servlet name
        }

        /* ------------------------------------------------------------ */
        @Override
        public boolean setInitParameter(String name, String value)
        {
            if (!isStarting())
                throw new IllegalStateException();

            if (!_enabled)
                throw new UnsupportedOperationException();

            return super.setInitParameter(name,value);
        }

        /* ------------------------------------------------------------ */
        @Override
        public <T extends Filter> T createFilter(Class<T> c) throws ServletException
        {
            try
            {
                T f = createInstance(c);
                f = _objFactory.decorate(f);
                return f;
            }
            catch (Exception e)
            {
                throw new ServletException(e);
            }
        }

        /* ------------------------------------------------------------ */
        @Override
        public <T extends Servlet> T createServlet(Class<T> c) throws ServletException
        {
            try
            {
                T s = createInstance(c);
                s = _objFactory.decorate(s);
                return s;
            }
            catch (Exception e)
            {
                throw new ServletException(e);
            }
        }
        

        @Override
        public Set<SessionTrackingMode> getDefaultSessionTrackingModes()
        {
            if (_sessionHandler!=null)
                return _sessionHandler.getDefaultSessionTrackingModes();
            return null;
        }

        @Override
        public Set<SessionTrackingMode> getEffectiveSessionTrackingModes()
        {
            if (_sessionHandler!=null)
                return _sessionHandler.getEffectiveSessionTrackingModes();
            return null;
        }

        @Override
        public FilterRegistration getFilterRegistration(String filterName)
        {
            if (!_enabled)
                throw new UnsupportedOperationException();

            final FilterHolder holder=ServletContextHandler.this.getServletHandler().getFilter(filterName);
            return (holder==null)?null:holder.getRegistration();
        }

        @Override
        public Map<String, ? extends FilterRegistration> getFilterRegistrations()
        {
            if (!_enabled)
                throw new UnsupportedOperationException();

            HashMap<String, FilterRegistration> registrations = new HashMap<String, FilterRegistration>();
            ServletHandler handler=ServletContextHandler.this.getServletHandler();
            FilterHolder[] holders=handler.getFilters();
            if (holders!=null)
            {
                for (FilterHolder holder : holders)
                    registrations.put(holder.getName(),holder.getRegistration());
            }
            return registrations;
        }

        @Override
        public ServletRegistration getServletRegistration(String servletName)
        {
            if (!_enabled)
                throw new UnsupportedOperationException();

            final ServletHolder holder=ServletContextHandler.this.getServletHandler().getServlet(servletName);
            return (holder==null)?null:holder.getRegistration();
        }

        @Override
        public Map<String, ? extends ServletRegistration> getServletRegistrations()
        {
            if (!_enabled)
                throw new UnsupportedOperationException();

            HashMap<String, ServletRegistration> registrations = new HashMap<String, ServletRegistration>();
            ServletHandler handler=ServletContextHandler.this.getServletHandler();
            ServletHolder[] holders=handler.getServlets();
            if (holders!=null)
            {
                for (ServletHolder holder : holders)
                    registrations.put(holder.getName(),holder.getRegistration());
            }
            return registrations;
        }

        @Override
        public SessionCookieConfig getSessionCookieConfig()
        {
            if (!_enabled)
                throw new UnsupportedOperationException();

            if (_sessionHandler!=null)
                return _sessionHandler.getSessionCookieConfig();
            return null;
        }

        @Override
        public void setSessionTrackingModes(Set<SessionTrackingMode> sessionTrackingModes)
        {
            if (!isStarting())
                throw new IllegalStateException();
            if (!_enabled)
                throw new UnsupportedOperationException();


            if (_sessionHandler!=null)
                _sessionHandler.setSessionTrackingModes(sessionTrackingModes);
        }

        @Override
        public void addListener(String className)
        {
            if (!isStarting())
                throw new IllegalStateException();
            if (!_enabled)
                throw new UnsupportedOperationException();
            super.addListener(className);
        }

        @Override
        public <T extends EventListener> void addListener(T t)
        {
            if (!isStarting())
                throw new IllegalStateException();
            if (!_enabled)
                throw new UnsupportedOperationException();
            super.addListener(t);
            ListenerHolder holder = getServletHandler().newListenerHolder(Source.JAVAX_API);
            holder.setListener(t);
            getServletHandler().addListener(holder);
        }

        @Override
        public void addListener(Class<? extends EventListener> listenerClass)
        {
            if (!isStarting())
                throw new IllegalStateException();
            if (!_enabled)
                throw new UnsupportedOperationException();
            super.addListener(listenerClass);
        }

        @Override
        public <T extends EventListener> T createListener(Class<T> clazz) throws ServletException
        {
            try
            {
                T l = createInstance(clazz);
                l = _objFactory.decorate(l);
                return l;
            }            
            catch (Exception e)
            {
                throw new ServletException(e);
            }
        }


        @Override
        public JspConfigDescriptor getJspConfigDescriptor()
        {
            return _jspConfig;
        }

        @Override
        public void setJspConfigDescriptor(JspConfigDescriptor d)
        {
            _jspConfig = d;
        }


        @Override
        public void declareRoles(String... roleNames)
        {
            if (!isStarting())
                throw new IllegalStateException();
            if (!_enabled)
                throw new UnsupportedOperationException();
            addRoles(roleNames);


        }

    }



    /* ------------------------------------------------------------ */
    /** 
     * Legacy Interface to decorate loaded classes.
     * <p>
     * Left for backwards compatibility with Weld / CDI
     * @deprecated use new {@link org.eclipse.jetty.util.Decorator} 
     */
    @Deprecated
    public interface Decorator extends org.eclipse.jetty.util.Decorator
    {
    }
    
    /**
     * Implementation of the legacy interface to decorate loaded classes.
     */
    private static class LegacyDecorator implements Decorator
    {
        private org.eclipse.jetty.util.Decorator decorator;
        
        public LegacyDecorator(org.eclipse.jetty.util.Decorator decorator)
        {
            this.decorator = decorator;
        }

        @Override
        public <T> T decorate(T o)
        {
            return decorator.decorate(o);
        }

        @Override
        public void destroy(Object o)
        {
            decorator.destroy(o);
        }
    }
}<|MERGE_RESOLUTION|>--- conflicted
+++ resolved
@@ -153,7 +153,7 @@
     /* ------------------------------------------------------------ */
     public ServletContextHandler(HandlerContainer parent, String contextPath, SessionHandler sessionHandler, SecurityHandler securityHandler, ServletHandler servletHandler, ErrorHandler errorHandler,int options)
     {
-        super(parent, contextPath);
+        super(null, parent, contextPath);
         _options=options;
         _scontext = new Context();
         _sessionHandler = sessionHandler;
@@ -163,14 +163,6 @@
         _objFactory = new DecoratedObjectFactory();
         _objFactory.addDecorator(new DeprecationWarning());
 
-<<<<<<< HEAD
-        if (contextPath!=null)
-            setContextPath(contextPath);
-        
-        setParent(parent);
-        
-=======
->>>>>>> 9d37feba
         // Link the handlers
         relinkHandlers();
         
