//
//  ========================================================================
//  Copyright (c) 1995-2016 Mort Bay Consulting Pty. Ltd.
//  ------------------------------------------------------------------------
//  All rights reserved. This program and the accompanying materials
//  are made available under the terms of the Eclipse Public License v1.0
//  and Apache License v2.0 which accompanies this distribution.
//
//      The Eclipse Public License is available at
//      http://www.eclipse.org/legal/epl-v10.html
//
//      The Apache License v2.0 is available at
//      http://www.opensource.org/licenses/apache2.0.php
//
//  You may elect to redistribute this code under either of these licenses.
//  ========================================================================
//

package org.eclipse.jetty.servlet;

import java.io.File;
import java.io.IOException;
import java.lang.reflect.Method;
import java.util.ArrayList;
import java.util.Arrays;
import java.util.Collection;
import java.util.Collections;
import java.util.HashMap;
import java.util.HashSet;
import java.util.List;
import java.util.Map;
import java.util.Set;
import java.util.Stack;

import javax.servlet.MultipartConfigElement;
import javax.servlet.Servlet;
import javax.servlet.ServletConfig;
import javax.servlet.ServletContext;
import javax.servlet.ServletException;
import javax.servlet.ServletRegistration;
import javax.servlet.ServletRequest;
import javax.servlet.ServletResponse;
import javax.servlet.ServletSecurityElement;
import javax.servlet.SingleThreadModel;
import javax.servlet.UnavailableException;

import org.eclipse.jetty.security.IdentityService;
import org.eclipse.jetty.security.RunAsToken;
import org.eclipse.jetty.server.MultiPartCleanerListener;
import org.eclipse.jetty.server.Request;
import org.eclipse.jetty.server.UserIdentity;
import org.eclipse.jetty.server.handler.ContextHandler;
import org.eclipse.jetty.util.Loader;
import org.eclipse.jetty.util.annotation.ManagedAttribute;
import org.eclipse.jetty.util.annotation.ManagedObject;
import org.eclipse.jetty.util.log.Log;
import org.eclipse.jetty.util.log.Logger;

/**
 * Servlet Instance and Context Holder.
 * <p>
 * Holds the name, params and some state of a javax.servlet.Servlet
 * instance. It implements the ServletConfig interface.
 * This class will organise the loading of the servlet when needed or
 * requested.
 */
@ManagedObject("Servlet Holder")
public class ServletHolder extends Holder<Servlet> implements UserIdentity.Scope, Comparable<ServletHolder>
{

    /* ---------------------------------------------------------------- */
    private static final Logger LOG = Log.getLogger(ServletHolder.class);
    private int _initOrder = -1;
    private boolean _initOnStartup=false;
    private boolean _initialized = false;
    private Map<String, String> _roleMap;
    private String _forcedPath;
    private String _runAsRole;
    private RunAsToken _runAsToken;
    private IdentityService _identityService;
    private ServletRegistration.Dynamic _registration;
    private JspContainer _jspContainer;

    private transient Servlet _servlet;
    private transient Config _config;
    private transient long _unavailable;
    private transient boolean _enabled = true;
    private transient UnavailableException _unavailableEx;


    public static final String APACHE_SENTINEL_CLASS = "org.apache.tomcat.InstanceManager";
    public static final  String JSP_GENERATED_PACKAGE_NAME = "org.eclipse.jetty.servlet.jspPackagePrefix";
    public static final Map<String,String> NO_MAPPED_ROLES = Collections.emptyMap();
    public static enum JspContainer {APACHE, OTHER};

    /* ---------------------------------------------------------------- */
    /** Constructor .
     */
    public ServletHolder()
    {
        this(Source.EMBEDDED);
    }

    /* ---------------------------------------------------------------- */
    /** Constructor .
     * @param creator the holder source
     */
    public ServletHolder(Holder.Source creator)
    {
        super(creator);
    }

    /* ---------------------------------------------------------------- */
    /** Constructor for existing servlet.
     * @param servlet the servlet
     */
    public ServletHolder(Servlet servlet)
    {
        this(Source.EMBEDDED);
        setServlet(servlet);
    }

    /* ---------------------------------------------------------------- */
    /** Constructor for servlet class.
     * @param name the name of the servlet
     * @param servlet the servlet class
     */
    public ServletHolder(String name, Class<? extends Servlet> servlet)
    {
        this(Source.EMBEDDED);
        setName(name);
        setHeldClass(servlet);
    }

    /* ---------------------------------------------------------------- */
    /** Constructor for servlet class.
     * @param name the servlet name
     * @param servlet the servlet
     */
    public ServletHolder(String name, Servlet servlet)
    {
        this(Source.EMBEDDED);
        setName(name);
        setServlet(servlet);
    }

    /* ---------------------------------------------------------------- */
    /** Constructor for servlet class.
     * @param servlet the servlet class
     */
    public ServletHolder(Class<? extends Servlet> servlet)
    {
        this(Source.EMBEDDED);
        setHeldClass(servlet);
    }

    /* ---------------------------------------------------------------- */
    /**
     * @return The unavailable exception or null if not unavailable
     */
    public UnavailableException getUnavailableException()
    {
        return _unavailableEx;
    }

    /* ------------------------------------------------------------ */
    public synchronized void setServlet(Servlet servlet)
    {
        if (servlet==null || servlet instanceof SingleThreadModel)
            throw new IllegalArgumentException();

        _extInstance=true;
        _servlet=servlet;
        setHeldClass(servlet.getClass());
        if (getName()==null)
            setName(servlet.getClass().getName()+"-"+super.hashCode());
    }

    /* ------------------------------------------------------------ */
    @ManagedAttribute(value="initialization order", readonly=true)
    public int getInitOrder()
    {
        return _initOrder;
    }

    /* ------------------------------------------------------------ */
    /**
     * Set the initialize order.
     * <p>
     * Holders with order&lt;0, are initialized on use. Those with
     * order&gt;=0 are initialized in increasing order when the handler
     * is started.
     * @param order the servlet init order
     */
    public void setInitOrder(int order)
    {
        _initOnStartup=order>=0;
        _initOrder = order;
    }

    /* ------------------------------------------------------------ */
    /**
     * Comparator by init order.
     */
    @Override
    public int compareTo(ServletHolder sh)
    {
        if (sh==this)
            return 0;

        if (sh._initOrder<_initOrder)
            return 1;

        if (sh._initOrder>_initOrder)
            return -1;

        // consider _className, need to position properly when one is configured but not the other
        int c;
        if (_className==null && sh._className==null)
            c=0;
        else if (_className==null)
            c=-1;
        else if (sh._className==null)
            c=1;
        else
            c=_className.compareTo(sh._className);

        // if _initOrder and _className are the same, consider the _name
        if (c==0)
            c=_name.compareTo(sh._name);

        return c;
    }

    /* ------------------------------------------------------------ */
    public boolean equals(Object o)
    {
        return o instanceof ServletHolder && compareTo((ServletHolder)o)==0;
    }

    /* ------------------------------------------------------------ */
    public int hashCode()
    {
        return _name==null?System.identityHashCode(this):_name.hashCode();
    }

    /* ------------------------------------------------------------ */
    /** Link a user role.
     * Translate the role name used by a servlet, to the link name
     * used by the container.
     * @param name The role name as used by the servlet
     * @param link The role name as used by the container.
     */
    public synchronized void setUserRoleLink(String name,String link)
    {
        if (_roleMap==null)
            _roleMap=new HashMap<String, String>();
        _roleMap.put(name,link);
    }

    /* ------------------------------------------------------------ */
    /** get a user role link.
     * @param name The name of the role
     * @return The name as translated by the link. If no link exists,
     * the name is returned.
     */
    public String getUserRoleLink(String name)
    {
        if (_roleMap==null)
            return name;
        String link= _roleMap.get(name);
        return (link==null)?name:link;
    }

    /* ------------------------------------------------------------ */
    /**
     * @return Returns the forcedPath.
     */
    @ManagedAttribute(value="forced servlet path", readonly=true)
    public String getForcedPath()
    {
        return _forcedPath;
    }

    /* ------------------------------------------------------------ */
    /**
     * @param forcedPath The forcedPath to set.
     */
    public void setForcedPath(String forcedPath)
    {
        _forcedPath = forcedPath;
    }

    public boolean isEnabled()
    {
        return _enabled;
    }


    public void setEnabled(boolean enabled)
    {
        _enabled = enabled;
    }


    /* ------------------------------------------------------------ */
    public void doStart()
        throws Exception
    {
        _unavailable=0;
        if (!_enabled)
            return;

        // Handle JSP file forced paths
        if (_forcedPath != null)
        {
            // Look for a precompiled JSP Servlet
            String precompiled=getClassNameForJsp(_forcedPath);
            if (LOG.isDebugEnabled())
                LOG.debug("Checking for precompiled servlet {} for jsp {}", precompiled, _forcedPath);
            ServletHolder jsp=getServletHandler().getServlet(precompiled);
            if (jsp!=null && jsp.getClassName() !=  null)
            {
                if (LOG.isDebugEnabled())
                    LOG.debug("JSP file {} for {} mapped to Servlet {}",_forcedPath, getName(),jsp.getClassName());
                // set the className for this servlet to the precompiled one
                setClassName(jsp.getClassName());
            }
            else
            {
                if (getClassName() == null)
                {
                    // Look for normal JSP servlet
                    jsp=getServletHandler().getServlet("jsp");
                    if (jsp!=null)
                    {
                        if (LOG.isDebugEnabled())
                            LOG.debug("JSP file {} for {} mapped to Servlet class {}",_forcedPath, getName(),jsp.getClassName());
                        setClassName(jsp.getClassName());
                        //copy jsp init params that don't exist for this servlet
                        for (Map.Entry<String, String> entry:jsp.getInitParameters().entrySet())
                        {
                            if (!_initParams.containsKey(entry.getKey()))
                                setInitParameter(entry.getKey(), entry.getValue());
                        }
                        //jsp specific: set up the jsp-file on the JspServlet. If load-on-startup is >=0 and the jsp container supports
                        //precompilation, the jsp will be compiled when this holder is initialized. If not load on startup, or the
                        //container does not support startup precompilation, it will be compiled at runtime when handling a request for this jsp.
                        //See also adaptForcedPathToJspContainer
                        setInitParameter("jspFile", _forcedPath);
                    }
                }
            }
        }


        //check servlet has a class (ie is not a preliminary registration). If preliminary, fail startup.
        try
        {
            super.doStart();
        }
        catch (UnavailableException ue)
        {
            makeUnavailable(ue);
            if (_servletHandler.isStartWithUnavailable())
            {
                LOG.ignore(ue);
                return;
            }
            else
                throw ue;
        }


        //servlet is not an instance of javax.servlet.Servlet
        try
        {
            checkServletType();
        }
        catch (UnavailableException ue)
        {
            makeUnavailable(ue);
            if (_servletHandler.isStartWithUnavailable())
            {
                LOG.ignore(ue);
                return;
            }
            else
                throw ue;
        }

        //check if we need to forcibly set load-on-startup
        checkInitOnStartup();

        _identityService = _servletHandler.getIdentityService();
        if (_identityService!=null && _runAsRole!=null)
            _runAsToken=_identityService.newRunAsToken(_runAsRole);

        _config=new Config();

        if (_class!=null && javax.servlet.SingleThreadModel.class.isAssignableFrom(_class))
            _servlet = new SingleThreadedWrapper();

    }


    /* ------------------------------------------------------------ */
    @Override
    public void initialize ()
    throws Exception
    {
        if(!_initialized){
            super.initialize();
            if (_extInstance || _initOnStartup)
            {
                try
                {
                    initServlet();
                }
                catch(Exception e)
                {
                    if (_servletHandler.isStartWithUnavailable())
                        LOG.ignore(e);
                    else
                        throw e;
                }
            }
        }
        _initialized = true;
    }


    /* ------------------------------------------------------------ */
    public void doStop()
        throws Exception
    {
        Object old_run_as = null;
        if (_servlet!=null)
        {
            try
            {
                if (_identityService!=null)
                    old_run_as=_identityService.setRunAs(_identityService.getSystemUserIdentity(),_runAsToken);

                destroyInstance(_servlet);
            }
            catch (Exception e)
            {
                LOG.warn(e);
            }
            finally
            {
                if (_identityService!=null)
                    _identityService.unsetRunAs(old_run_as);
            }
        }

        if (!_extInstance)
            _servlet=null;

        _config=null;
        _initialized = false;
    }

    /* ------------------------------------------------------------ */
    @Override
    public void destroyInstance (Object o)
    throws Exception
    {
        if (o==null)
            return;
        Servlet servlet =  ((Servlet)o);
        getServletHandler().destroyServlet(servlet);
        servlet.destroy();
    }

    /* ------------------------------------------------------------ */
    /** Get the servlet.
     * @return The servlet
     * @throws ServletException if unable to init the servlet on first use
     */
    public synchronized Servlet getServlet()
        throws ServletException
    {
        // Handle previous unavailability
        if (_unavailable!=0)
        {
            if (_unavailable<0 || _unavailable>0 && System.currentTimeMillis()<_unavailable)
                throw _unavailableEx;
            _unavailable=0;
            _unavailableEx=null;
        }

        if (_servlet==null)
            initServlet();
        return _servlet;
    }

    /* ------------------------------------------------------------ */
    /** Get the servlet instance (no initialization done).
     * @return The servlet or null
     */
    public Servlet getServletInstance()
    {
        return _servlet;
    }

    /* ------------------------------------------------------------ */
    /**
     * Check to ensure class of servlet is acceptable.
     * @throws UnavailableException if Servlet class is not of type {@link javax.servlet.Servlet}
     */
    public void checkServletType ()
        throws UnavailableException
    {
        if (_class==null || !javax.servlet.Servlet.class.isAssignableFrom(_class))
        {
            throw new UnavailableException("Servlet "+_class+" is not a javax.servlet.Servlet");
        }
    }

    /* ------------------------------------------------------------ */
    /**
     * @return true if the holder is started and is not unavailable
     */
    public boolean isAvailable()
    {
        if (isStarted()&& _unavailable==0)
            return true;
        try
        {
            getServlet();
        }
        catch(Exception e)
        {
            LOG.ignore(e);
        }

        return isStarted()&& _unavailable==0;
    }

    /* ------------------------------------------------------------ */
    /**
     * Check if there is a javax.servlet.annotation.ServletSecurity
     * annotation on the servlet class. If there is, then we force
     * it to be loaded on startup, because all of the security
     * constraints must be calculated as the container starts.
     *
     */
    private void checkInitOnStartup()
    {
        if (_class==null)
            return;

        if ((_class.getAnnotation(javax.servlet.annotation.ServletSecurity.class) != null) && !_initOnStartup)
            setInitOrder(Integer.MAX_VALUE);
    }

    /* ------------------------------------------------------------ */
    private void makeUnavailable(UnavailableException e)
    {
        if (_unavailableEx==e && _unavailable!=0)
            return;

        _servletHandler.getServletContext().log("unavailable",e);

        _unavailableEx=e;
        _unavailable=-1;
        if (e.isPermanent())
            _unavailable=-1;
        else
        {
            if (_unavailableEx.getUnavailableSeconds()>0)
                _unavailable=System.currentTimeMillis()+1000*_unavailableEx.getUnavailableSeconds();
            else
                _unavailable=System.currentTimeMillis()+5000; // TODO configure
        }
    }

    /* ------------------------------------------------------------ */

    private void makeUnavailable(final Throwable e)
    {
        if (e instanceof UnavailableException)
            makeUnavailable((UnavailableException)e);
        else
        {
            ServletContext ctx = _servletHandler.getServletContext();
            if (ctx==null)
                LOG.info("unavailable",e);
            else
                ctx.log("unavailable",e);
            _unavailableEx=new UnavailableException(String.valueOf(e),-1)
            {
                {
                    initCause(e);
                }
            };
            _unavailable=-1;
        }
    }

    /* ------------------------------------------------------------ */
    private void initServlet()
        throws ServletException
    {
        Object old_run_as = null;
        try
        {
            if (_servlet==null)
                _servlet=newInstance();
            if (_config==null)
                _config=new Config();

            // Handle run as
            if (_identityService!=null)
            {
                old_run_as=_identityService.setRunAs(_identityService.getSystemUserIdentity(),_runAsToken);
            }

            // Handle configuring servlets that implement org.apache.jasper.servlet.JspServlet
            if (isJspServlet())
            {
                initJspServlet();
                detectJspContainer();
            }
            else if (_forcedPath != null)
                detectJspContainer();

            initMultiPart();

            if (LOG.isDebugEnabled())
                LOG.debug("Servlet.init {} for {}",_servlet,getName());
            _servlet.init(_config);
        }
        catch (UnavailableException e)
        {
            makeUnavailable(e);
            _servlet=null;
            _config=null;
            throw e;
        }
        catch (ServletException e)
        {
            makeUnavailable(e.getCause()==null?e:e.getCause());
            _servlet=null;
            _config=null;
            throw e;
        }
        catch (Exception e)
        {
            makeUnavailable(e);
            _servlet=null;
            _config=null;
            throw new ServletException(this.toString(),e);
        }
        finally
        {
            // pop run-as role
            if (_identityService!=null)
                _identityService.unsetRunAs(old_run_as);
        }
    }


    /* ------------------------------------------------------------ */
    /**
     * @throws Exception if unable to init the JSP Servlet
     */
    protected void initJspServlet () throws Exception
    {
        ContextHandler ch = ContextHandler.getContextHandler(getServletHandler().getServletContext());

        /* Set the webapp's classpath for Jasper */
        ch.setAttribute("org.apache.catalina.jsp_classpath", ch.getClassPath());

        /* Set up other classpath attribute */
        if ("?".equals(getInitParameter("classpath")))
        {
            String classpath = ch.getClassPath();
            if (LOG.isDebugEnabled())
                LOG.debug("classpath=" + classpath);
            if (classpath != null)
                setInitParameter("classpath", classpath);
        }

        /* ensure scratch dir */
        File scratch = null;
        if (getInitParameter("scratchdir") == null)
        {
            File tmp = (File)getServletHandler().getServletContext().getAttribute(ServletContext.TEMPDIR);
            scratch = new File(tmp, "jsp");
            setInitParameter("scratchdir", scratch.getAbsolutePath());
        }

        scratch = new File (getInitParameter("scratchdir"));
        if (!scratch.exists()) scratch.mkdir();
    }

    /* ------------------------------------------------------------ */
    /**
     * Register a ServletRequestListener that will ensure tmp multipart
     * files are deleted when the request goes out of scope.
     *
     * @throws Exception if unable to init the multipart
     */
    protected void initMultiPart () throws Exception
    {
        //if this servlet can handle multipart requests, ensure tmp files will be
        //cleaned up correctly
        if (((Registration)getRegistration()).getMultipartConfig() != null)
        {
            //Register a listener to delete tmp files that are created as a result of this
            //servlet calling Request.getPart() or Request.getParts()

            ContextHandler ch = ContextHandler.getContextHandler(getServletHandler().getServletContext());
            ch.addEventListener(MultiPartCleanerListener.INSTANCE);
        }
    }

    /* ------------------------------------------------------------ */
    /**
     * @see org.eclipse.jetty.server.UserIdentity.Scope#getContextPath()
     */
    @Override
    public String getContextPath()
    {
        return _config.getServletContext().getContextPath();
    }

    /* ------------------------------------------------------------ */
    /**
     * @see org.eclipse.jetty.server.UserIdentity.Scope#getRoleRefMap()
     */
    @Override
    public Map<String, String> getRoleRefMap()
    {
        return _roleMap;
    }

    /* ------------------------------------------------------------ */
    @ManagedAttribute(value="role to run servlet as", readonly=true)
    public String getRunAsRole()
    {
        return _runAsRole;
    }

    /* ------------------------------------------------------------ */
    public void setRunAsRole(String role)
    {
        _runAsRole = role;
    }

    /* ------------------------------------------------------------ */
    /**
     * Prepare to service a request.
     *
     * @param baseRequest the base request
     * @param request the request
     * @param response the response
     * @throws ServletException if unable to prepare the servlet
     * @throws UnavailableException if not available
     */
    protected void prepare (Request baseRequest, ServletRequest request, ServletResponse response)
    throws ServletException, UnavailableException
    {
        ensureInstance();
        MultipartConfigElement mpce = ((Registration)getRegistration()).getMultipartConfig();
        if (mpce != null)
            baseRequest.setAttribute(Request.__MULTIPART_CONFIG_ELEMENT, mpce);
    }

    public synchronized Servlet ensureInstance()
    throws ServletException, UnavailableException
    {
        if (_class==null)
            throw new UnavailableException("Servlet Not Initialized");
        Servlet servlet=_servlet;
        if (!isStarted())
            throw new UnavailableException("Servlet not initialized", -1);
        if (_unavailable!=0 || (!_initOnStartup && servlet==null))
            servlet=getServlet();
        if (servlet==null)
            throw new UnavailableException("Could not instantiate "+_class);

        return servlet;
    }

    /* ------------------------------------------------------------ */
    /**
     * Service a request with this servlet.
     *
     * @param baseRequest the base request
     * @param request the request
     * @param response the response
     * @throws ServletException if unable to process the servlet
     * @throws UnavailableException if servlet is unavailable
     * @throws IOException if unable to process the request or response
     */
    public void handle(Request baseRequest,
                       ServletRequest request,
                       ServletResponse response)
        throws ServletException,
               UnavailableException,
               IOException
    {
        if (_class==null)
            throw new UnavailableException("Servlet Not Initialized");

        Servlet servlet = ensureInstance();

        // Service the request
        Object old_run_as = null;
        boolean suspendable = baseRequest.isAsyncSupported();
        try
        {
            // Handle aliased path
            if (_forcedPath!=null)
                adaptForcedPathToJspContainer(request);

            // Handle run as
            if (_identityService!=null)
                old_run_as=_identityService.setRunAs(baseRequest.getResolvedUserIdentity(),_runAsToken);

<<<<<<< HEAD
            if (!isAsyncSupported())
                baseRequest.setAsyncSupported(false);

            servlet.service(request,response);
=======
            if (baseRequest.isAsyncSupported() && !isAsyncSupported())
            {
                try
                {
                    baseRequest.setAsyncSupported(false,this.toString());
                    servlet.service(request,response);
                }
                finally
                {
                    baseRequest.setAsyncSupported(true,null);
                }
            }
            else
                servlet.service(request,response);
            servlet_error=false;
>>>>>>> 3963309f
        }
        catch(UnavailableException e)
        {
            makeUnavailable(e);
            throw _unavailableEx;
        }
        finally
        {
<<<<<<< HEAD
            baseRequest.setAsyncSupported(suspendable);

            // Pop run-as role.
=======
            // pop run-as role
>>>>>>> 3963309f
            if (_identityService!=null)
                _identityService.unsetRunAs(old_run_as);
        }
    }


    /* ------------------------------------------------------------ */
    private boolean isJspServlet ()
    {
        if (_servlet == null)
            return false;

        Class<?> c = _servlet.getClass();

        boolean result = false;
        while (c != null && !result)
        {
            result = isJspServlet(c.getName());
            c = c.getSuperclass();
        }

        return result;
    }


    /* ------------------------------------------------------------ */
    private boolean isJspServlet (String classname)
    {
        if (classname == null)
            return false;
        return ("org.apache.jasper.servlet.JspServlet".equals(classname));
    }

    /* ------------------------------------------------------------ */
    private void adaptForcedPathToJspContainer (ServletRequest request)
    {
        //no-op for apache jsp
    }

    /* ------------------------------------------------------------ */
    private void detectJspContainer ()
    {
        if (_jspContainer == null)
        {
            try
            {
                //check for apache
                Loader.loadClass(APACHE_SENTINEL_CLASS);
                if (LOG.isDebugEnabled())LOG.debug("Apache jasper detected");
                _jspContainer = JspContainer.APACHE;
            }
            catch (ClassNotFoundException x)
            {
                if (LOG.isDebugEnabled())LOG.debug("Other jasper detected");
                _jspContainer = JspContainer.OTHER;
            }
        }
    }

    /* ------------------------------------------------------------ */
    private String getNameOfJspClass (String jsp)
    {
        if (jsp == null)
            return "";

        int i = jsp.lastIndexOf('/') + 1;
        jsp = jsp.substring(i);
        try
        {
            Class<?> jspUtil = Loader.loadClass("org.apache.jasper.compiler.JspUtil");
            Method makeJavaIdentifier = jspUtil.getMethod("makeJavaIdentifier", String.class);
            return (String)makeJavaIdentifier.invoke(null, jsp);
        }
        catch (Exception e)
        {
            String tmp = jsp.replace('.','_');
            LOG.warn("Unable to make identifier for jsp "+jsp +" trying "+tmp+" instead");
            if (LOG.isDebugEnabled())
                LOG.warn(e);
            return tmp;
        }
    }


    /* ------------------------------------------------------------ */
    private String getPackageOfJspClass (String jsp)
    {
        if (jsp == null)
            return "";

        int i = jsp.lastIndexOf('/');
        if (i <= 0)
            return "";
        try
        {
            Class<?> jspUtil = Loader.loadClass("org.apache.jasper.compiler.JspUtil");
            Method makeJavaPackage = jspUtil.getMethod("makeJavaPackage", String.class);
            return (String)makeJavaPackage.invoke(null, jsp.substring(0,i));
        }
        catch (Exception e)
        {
            String tmp = jsp.substring(1).replace('/','.');
            LOG.warn("Unable to make package for jsp "+jsp +" trying "+tmp+" instead");
            if (LOG.isDebugEnabled())
                LOG.warn(e);
            return tmp;
        }
    }


    /* ------------------------------------------------------------ */
    private String getJspPackagePrefix ()
    {
        String jspPackageName = (String)getServletHandler().getServletContext().getInitParameter(JSP_GENERATED_PACKAGE_NAME );
        if (jspPackageName == null)
            jspPackageName = "org.apache.jsp";

        return jspPackageName;
    }


    /* ------------------------------------------------------------ */
    private String getClassNameForJsp (String jsp)
    {
        if (jsp == null)
            return null;

        return getJspPackagePrefix() + "." +getPackageOfJspClass(jsp) + "." + getNameOfJspClass(jsp);
    }


    /* ------------------------------------------------------------ */
    /* ------------------------------------------------------------ */
    /* ------------------------------------------------------------ */
    protected class Config extends HolderConfig implements ServletConfig
    {
        /* -------------------------------------------------------- */
        @Override
        public String getServletName()
        {
            return getName();
        }

    }

    /* -------------------------------------------------------- */
    /* -------------------------------------------------------- */
    /* -------------------------------------------------------- */
    public class Registration extends HolderRegistration implements ServletRegistration.Dynamic
    {
        protected MultipartConfigElement _multipartConfig;

        @Override
        public Set<String> addMapping(String... urlPatterns)
        {
            illegalStateIfContextStarted();
            Set<String> clash=null;
            for (String pattern : urlPatterns)
            {
                ServletMapping mapping = _servletHandler.getServletMapping(pattern);
                if (mapping!=null)
                {
                    //if the servlet mapping was from a default descriptor, then allow it to be overridden
                    if (!mapping.isDefault())
                    {
                        if (clash==null)
                            clash=new HashSet<String>();
                        clash.add(pattern);
                    }
                }
            }

            //if there were any clashes amongst the urls, return them
            if (clash!=null)
                return clash;

            //otherwise apply all of them
            ServletMapping mapping = new ServletMapping();
            mapping.setServletName(ServletHolder.this.getName());
            mapping.setPathSpecs(urlPatterns);
            _servletHandler.addServletMapping(mapping);

            return Collections.emptySet();
        }

        @Override
        public Collection<String> getMappings()
        {
            ServletMapping[] mappings =_servletHandler.getServletMappings();
            List<String> patterns=new ArrayList<String>();
            if (mappings!=null)
            {
                for (ServletMapping mapping : mappings)
                {
                    if (!mapping.getServletName().equals(getName()))
                        continue;
                    String[] specs=mapping.getPathSpecs();
                    if (specs!=null && specs.length>0)
                        patterns.addAll(Arrays.asList(specs));
                }
            }
            return patterns;
        }

        @Override
        public String getRunAsRole()
        {
            return _runAsRole;
        }

        @Override
        public void setLoadOnStartup(int loadOnStartup)
        {
            illegalStateIfContextStarted();
            ServletHolder.this.setInitOrder(loadOnStartup);
        }

        public int getInitOrder()
        {
            return ServletHolder.this.getInitOrder();
        }

        @Override
        public void setMultipartConfig(MultipartConfigElement element)
        {
            _multipartConfig = element;
        }

        public MultipartConfigElement getMultipartConfig()
        {
            return _multipartConfig;
        }

        @Override
        public void setRunAsRole(String role)
        {
            _runAsRole = role;
        }

        @Override
        public Set<String> setServletSecurity(ServletSecurityElement securityElement)
        {
            return _servletHandler.setServletSecurity(this, securityElement);
        }
    }

    public ServletRegistration.Dynamic getRegistration()
    {
        if (_registration == null)
            _registration = new Registration();
        return _registration;
    }

    /* -------------------------------------------------------- */
    /* -------------------------------------------------------- */
    /* -------------------------------------------------------- */
    private class SingleThreadedWrapper implements Servlet
    {
        Stack<Servlet> _stack=new Stack<Servlet>();

        @Override
        public void destroy()
        {
            synchronized(this)
            {
                while(_stack.size()>0)
                    try { (_stack.pop()).destroy(); } catch (Exception e) { LOG.warn(e); }
            }
        }

        @Override
        public ServletConfig getServletConfig()
        {
            return _config;
        }

        @Override
        public String getServletInfo()
        {
            return null;
        }

        @Override
        public void init(ServletConfig config) throws ServletException
        {
            synchronized(this)
            {
                if(_stack.size()==0)
                {
                    try
                    {
                        Servlet s = newInstance();
                        s.init(config);
                        _stack.push(s);
                    }
                    catch (ServletException e)
                    {
                        throw e;
                    }
                    catch (Exception e)
                    {
                        throw new ServletException(e);
                    }
                }
            }
        }

        @Override
        public void service(ServletRequest req, ServletResponse res) throws ServletException, IOException
        {
            Servlet s;
            synchronized(this)
            {
                if(_stack.size()>0)
                    s=(Servlet)_stack.pop();
                else
                {
                    try
                    {
                        s = newInstance();
                        s.init(_config);
                    }
                    catch (ServletException e)
                    {
                        throw e;
                    }
                    catch (Exception e)
                    {
                        throw new ServletException(e);
                    }
                }
            }

            try
            {
                s.service(req,res);
            }
            finally
            {
                synchronized(this)
                {
                    _stack.push(s);
                }
            }
        }
    }

    /* ------------------------------------------------------------ */
    /**
     * @return the newly created Servlet instance
     * @throws ServletException if unable to create a new instance
     * @throws IllegalAccessException if not allowed to create a new instance
     * @throws InstantiationException if creating new instance resulted in error
     */
    protected Servlet newInstance() throws ServletException, IllegalAccessException, InstantiationException
    {
        try
        {
            ServletContext ctx = getServletHandler().getServletContext();
            if (ctx instanceof ServletContextHandler.Context)
                return ((ServletContextHandler.Context)ctx).createServlet(getHeldClass());
            return getHeldClass().newInstance();
        }
        catch (ServletException se)
        {
            Throwable cause = se.getRootCause();
            if (cause instanceof InstantiationException)
                throw (InstantiationException)cause;
            if (cause instanceof IllegalAccessException)
                throw (IllegalAccessException)cause;
            throw se;
        }
    }


    /* ------------------------------------------------------------ */
    @Override
    public String toString()
    {
        return String.format("%s@%x==%s,%d,%b",_name,hashCode(),_className,_initOrder,_servlet!=null);
    }
}<|MERGE_RESOLUTION|>--- conflicted
+++ resolved
@@ -822,12 +822,6 @@
             if (_identityService!=null)
                 old_run_as=_identityService.setRunAs(baseRequest.getResolvedUserIdentity(),_runAsToken);
 
-<<<<<<< HEAD
-            if (!isAsyncSupported())
-                baseRequest.setAsyncSupported(false);
-
-            servlet.service(request,response);
-=======
             if (baseRequest.isAsyncSupported() && !isAsyncSupported())
             {
                 try
@@ -842,8 +836,6 @@
             }
             else
                 servlet.service(request,response);
-            servlet_error=false;
->>>>>>> 3963309f
         }
         catch(UnavailableException e)
         {
@@ -852,13 +844,7 @@
         }
         finally
         {
-<<<<<<< HEAD
-            baseRequest.setAsyncSupported(suspendable);
-
             // Pop run-as role.
-=======
-            // pop run-as role
->>>>>>> 3963309f
             if (_identityService!=null)
                 _identityService.unsetRunAs(old_run_as);
         }
